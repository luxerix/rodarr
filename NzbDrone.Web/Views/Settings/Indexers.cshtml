﻿@using NzbDrone.Web.Helpers
@model NzbDrone.Web.Models.IndexerSettingsModel

@{
    Layout = "_SettingsLayout.cshtml";
}

<style>
    .indexerStatusContainer {
        margin-left: 14px;
    }
</style>

<div class="indexerStatusContainer">
    @Html.CheckBox("nzbMatrixStatus", @Model.NzbMatrixEnabled, new { @class = "indexerStatusButton" })
    <label for="nzbMatrixStatus">NZBMatrix</label>
    
    @Html.CheckBox("nzbsRusStatus", @Model.NzbsRUsEnabled, new { @class = "indexerStatusButton" })
    <label for="nzbsRusStatus">NZBsRus</label>
    
    @Html.CheckBox("newznabStatus", @Model.NewznabEnabled, new { @class = "indexerStatusButton" })
    <label for="newznabStatus">Newznab</label>

    @Html.CheckBox("womblesStatus", @Model.WomblesEnabled, new { @class = "indexerStatusButton" })
    <label for="womblesStatus">Womble's Index</label>

    @Html.CheckBox("fileSharingTalkStatus", @Model.FileSharingTalkEnabled, new { @class = "indexerStatusButton" })
    <label for="fileSharingTalkStatus">File Sharing Talk</label>

    @Html.CheckBox("nzbIndexStatus", @Model.NzbIndexEnabled, new { @class = "indexerStatusButton" })
        <label for="nzbIndexStatus">NzbIndex</label>

    @Html.CheckBox("nzbClubStatus", @Model.NzbClubEnabled, new { @class = "indexerStatusButton" })
        <label for="nzbClubStatus">Nzb Club</label>
</div>
<div id="stylized">
    @using (Html.BeginForm("SaveIndexers", "Settings", FormMethod.Post, new { id = "IndexersForm", name = "IndexersForm", @class = "settingsForm" }))
    {     
        <div class="jquery-accordion jquery-accordion-collapse-all">
            <h3><a href="#">NZBMatrix</a></h3>
            <div class="indexerPanel">
                <label class="labelClass">
                    Enable <span class="small">@Html.DescriptionFor(m => m.NzbMatrixEnabled)</span>
                </label>
                @Html.CheckBoxFor(m => m.NzbMatrixEnabled, new { @class = "inputClass checkClass enabledCheck" })
                <label class="labelClass">@Html.LabelFor(m => m.NzbMatrixUsername)
                    <span class="small">@Html.DescriptionFor(m => m.NzbMatrixUsername)</span>
                    <span class="small">@Html.ValidationMessageFor(m => m.NzbMatrixUsername)</span>
                </label>
                @Html.TextBoxFor(m => m.NzbMatrixUsername, new { @class = "inputClass" })
                <label class="labelClass">@Html.LabelFor(m => m.NzbMatrixApiKey)
                    <span class="small">@Html.DescriptionFor(m => m.NzbMatrixApiKey)</span>
                    <span class="small">@Html.ValidationMessageFor(m => m.NzbMatrixApiKey)</span>
                </label>
                @Html.TextBoxFor(m => m.NzbMatrixApiKey, new { @class = "inputClass" })
            </div>

            <h3><a href="#">NZBsRus</a></h3>
            <div class="indexerPanel">
                <div class="warningBox">NZBsRus does not support backlog searching</div>
                <label class="labelClass">
                    Enable <span class="small">@Html.DescriptionFor(m => m.NzbsRUsEnabled)</span>
                </label>
                @Html.CheckBoxFor(m => m.NzbsRUsEnabled, new { @class = "inputClass checkClass enabledCheck" })
                <label class="labelClass">@Html.LabelFor(m => m.NzbsrusUId)
                    <span class="small">@Html.DescriptionFor(m => m.NzbsrusUId)</span>
                    <span class="small">@Html.ValidationMessageFor(m => m.NzbsrusUId)</span>
                </label>
                @Html.TextBoxFor(m => m.NzbsrusUId, new { @class = "inputClass" })
                <label class="labelClass">@Html.LabelFor(m => m.NzbsrusHash)
                    <span class="small">@Html.DescriptionFor(m => m.NzbsrusHash)</span>
                    <span class="small">@Html.ValidationMessageFor(m => m.NzbsrusHash)</span>
                </label>
                @Html.TextBoxFor(m => m.NzbsrusHash, new { @class = "inputClass" })
            </div>

            <h3><a href="#">Newznab</a></h3>
            <div class="indexerPanel">
                <label class="labelClass">
                    Enable <span class="small">@Html.DescriptionFor(m => m.NewznabEnabled)</span>
                </label>
                @Html.CheckBoxFor(m => m.NewznabEnabled, new { @class = "inputClass checkClass enabledCheck" })
                <br />
                <br />
                <p>
                </p>
                <a id="addNewznab" href="@Url.Action("AddNewznabProvider", "Settings")">
<<<<<<< HEAD
                    <img src="../../Content/Images/Plus.png" alt="Add Newznab Provider" width="20px" height="20px" />
=======
                    <i class="icon-plus add-newznab"></i>
>>>>>>> a2c96cb1
                    Add Newznab Provider</a>
                <div id="newznabProviders">
                    @foreach (var provider in Model.NewznabDefinitions)
                    {
                        Html.RenderAction("GetNewznabProviderView", provider);
                    }
                </div>
            </div>

            <h3><a href="#">Womble's Index</a></h3>
            <div class="indexerPanel">
                <div class="warningBox">Womble's Index does not support backlog searching</div>
                <label class="labelClass">
                    Enable <span class="small">@Html.DescriptionFor(m => m.WomblesEnabled)</span>
                </label>
                @Html.CheckBoxFor(m => m.WomblesEnabled, new { @class = "inputClass checkClass enabledCheck" })
            </div>

            <h3><a href="#">File Sharing Talk</a></h3>
            <div class="indexerPanel">
                <div class="warningBox">File Sharing Talk does not support backlog searching</div>
                <label class="labelClass">
                    Enable <span class="small">@Html.DescriptionFor(m => m.FileSharingTalkEnabled)</span>
                </label>
                @Html.CheckBoxFor(m => m.FileSharingTalkEnabled, new { @class = "inputClass checkClass enabledCheck" })
                <label class="labelClass">@Html.LabelFor(m => m.FileSharingTalkUid)
                    <span class="small">@Html.DescriptionFor(m => m.FileSharingTalkUid)</span>
                    <span class="small">@Html.ValidationMessageFor(m => m.FileSharingTalkUid)</span>
                </label>
                @Html.TextBoxFor(m => m.FileSharingTalkUid, new { @class = "inputClass" })
                <label class="labelClass">@Html.LabelFor(m => m.FileSharingTalkSecret)
                    <span class="small">@Html.DescriptionFor(m => m.FileSharingTalkSecret)</span>
                    <span class="small">@Html.ValidationMessageFor(m => m.FileSharingTalkSecret)</span>
                </label>
                @Html.TextBoxFor(m => m.FileSharingTalkSecret, new { @class = "inputClass" })
            </div>

            <h3><a href="#">NzbIndex</a></h3>
            <div class="indexerPanel">
                <label class="labelClass">
                    Enable <span class="small">@Html.DescriptionFor(m => m.NzbIndexEnabled)</span>
                </label>
                @Html.CheckBoxFor(m => m.NzbIndexEnabled, new { @class = "inputClass checkClass enabledCheck" })
            </div>

            <h3><a href="#">NzbClub</a></h3>
            <div class="indexerPanel">
                <label class="labelClass">
                    Enable <span class="small">@Html.DescriptionFor(m => m.NzbClubEnabled)</span>
                </label>
                @Html.CheckBoxFor(m => m.NzbClubEnabled, new { @class = "inputClass checkClass enabledCheck" })
            </div>
        </div>
        
        <div class="indexer-global-settings">
            @Html.ValidationSummary(true, "Unable to save your settings. Please correct the errors and try again.")
            <label class="labelClass">@Html.LabelFor(m => m.Retention)
                <span class="small">@Html.DescriptionFor(m => m.Retention)</span>
                <span class="small">@Html.ValidationMessageFor(m => m.Retention)</span>
            </label>
            @Html.TextBoxFor(m => m.Retention, new { @class = "inputClass" })
            
            <label class="labelClass">@Html.LabelFor(m => m.RssSyncInterval)
                <span class="small">@Html.DescriptionFor(m => m.RssSyncInterval)</span>
                <span class="small">@Html.ValidationMessageFor(m => m.RssSyncInterval)</span>
            </label>
            @Html.TextBoxFor(m => m.RssSyncInterval, new { @class = "inputClass" })
        </div>
        
        <button type="submit" class="save_button" disabled="disabled">Save</button>
    }
</div>

@section Scripts
{
    <script type="text/javascript">
    $(document).ready(function () {
        //Allow unobstrusive validation of the AJAX loaded form
        $.validator.unobtrusive.parse("#IndexersForm");
        
        //Make the buttons
        $('.indexerStatusButton').button();

        //Validator Settings
        var settings = $.data($('#IndexersForm')[0], 'validator').settings;
        settings.ignore = [];
        settings.focusInvalid = false;
        settings.onfocusout = function (element) { $(element).valid(); };

        var oldHighlight = settings.highlight;
        var oldUnhighlight = settings.unhighlight;

        settings.highlight = function (element, errorClass, validClass) {
            oldHighlight(element, errorClass, validClass);
            $(element).parents('div.ui-accordion-content').prev('h3.ui-accordion-header').addClass('validation-error');
        };
        settings.unhighlight = function (element, errorClass, validClass) {
            oldUnhighlight(element, errorClass, validClass);

            var container = $(element).parents('div.ui-accordion-content');
            if ($(container).children('.' + errorClass).length == 0)
                $(container).prev('h3.ui-accordion-header').removeClass('validation-error');
        };
    });

    $(document).on('change', '.enabledCheck', function () {
        var id = $(this).prop('id');
        var checked = $(this).prop('checked');

        if (id == 'NzbMatrixEnabled')
            $('#nzbMatrixStatus').prop('checked', checked);

        if (id == 'NzbsRUsEnabled')
            $('#nzbsRusStatus').prop('checked', checked);

        if (id == 'NewznabEnabled')
            $('#newznabStatus').prop('checked', checked);
        
        if (id == 'WomblesEnabled')
            $('#womblesStatus').prop('checked', checked);
        
        if (id == 'FileSharingTalkEnabled')
            $('#fileSharingTalkStatus').prop('checked', checked);
        
        if (id == 'NzbIndexEnabled')
            $('#nzbIndexStatus').prop('checked', checked);
        
        if (id == 'NzbClubEnabled')
            $('#nzbClubStatus').prop('checked', checked);

        $('.indexerStatusButton').button("refresh");
        reValidate();
    });

    $(document).on('change', '.indexerStatusButton', function () {
        var id = $(this).prop('id');
        var checked = $(this).prop('checked');
        
        if (id == 'nzbMatrixStatus')
            $('#NzbMatrixEnabled').prop('checked', checked);

        if (id == 'nzbsRusStatus')
            $('#NzbsRUsEnabled').prop('checked', checked);

        if (id == 'newznabStatus')
            $('#NewznabEnabled').prop('checked', checked);
        
        if (id == 'womblesStatus')
            $('#WomblesEnabled').prop('checked', checked);
        
        if (id == 'fileSharingTalkStatus')
            $('#FileSharingTalkEnabled').prop('checked', checked);
        
        if (id == 'nzbIndexStatus')
            $('#NzbIndexEnabled').prop('checked', checked);
        
        if (id == 'nzbClubStatus')
            $('#NzbClubEnabled').prop('checked', checked);

        reValidate();
    });

    function reValidate() {
        $("#IndexersForm").validate().form();

        var container = $('div.ui-accordion-content');
        if ($(container).children('.input-validation-error').length == 0)
            $(container).prev('h3.ui-accordion-header').removeClass('validation-error');
    }

    //Newznab
    $("#addNewznab").on('click', function (event) {
        $.ajax({
            url: this.href,
            cache: false,
            success: function (html) {
                $("#newznabProviders").append(html);
            }
        });
        event.preventDefault();
        //event.stopPropagation();
    });

    var deleteNewznabProviderUrl = '@Url.Action("DeleteNewznabProvider", "Settings")';

    function deleteProvider(id) {
        $.ajax({
            type: "POST",
            url: deleteNewznabProviderUrl,
            data: jQuery.param({ providerId: id }),
            error: function (req, status, error) {
                alert("Sorry! We could not delete your Provider at this time. " + error);
            },
            success: function (data, textStatus, jqXHR) {
                $("#provider_" + id).remove();
            }
        });
    }

    function getProviderId(obj) {
        var parentProviderSection = $(obj).parents('.providerSection');
        return parentProviderSection.children('.newznabProviderId').val();
    }

    $(".providerName_textbox").on('keyup', function () {
        var value = $(this).val();
        var profileId = getProviderId(this);
        $("#title_" + profileId).text(value);
    }).keyup();
  </script>
}<|MERGE_RESOLUTION|>--- conflicted
+++ resolved
@@ -85,11 +85,7 @@
                 <p>
                 </p>
                 <a id="addNewznab" href="@Url.Action("AddNewznabProvider", "Settings")">
-<<<<<<< HEAD
-                    <img src="../../Content/Images/Plus.png" alt="Add Newznab Provider" width="20px" height="20px" />
-=======
                     <i class="icon-plus add-newznab"></i>
->>>>>>> a2c96cb1
                     Add Newznab Provider</a>
                 <div id="newznabProviders">
                     @foreach (var provider in Model.NewznabDefinitions)

﻿using System;
using System.Collections.Generic;
using System.Text;
using Gallio.Framework;
using MbUnit.Framework;
using MbUnit.Framework.ContractVerifiers;
using NzbDrone.Core.Repository.Quality;

namespace NzbDrone.Core.Test
{
    [TestFixture]
    // ReSharper disable InconsistentNaming
    public class ParserTest
    {
        [Test]
<<<<<<< HEAD
=======
        [Row("Sonny.With.a.Chance.S02E15", 2,15)]
        [Row("WEEDS.S03E01-06.DUAL.BDRip.XviD.AC3.-HELLYWOOD", 3, 1)]
>>>>>>> 2d9285ee
        [Row("Two.and.a.Half.Me.103.720p.HDTV.X264-DIMENSION", 1, 3)]
        [Row("Two.and.a.Half.Me.113.720p.HDTV.X264-DIMENSION", 1, 13)]
        [Row("Two.and.a.Half.Me.1013.720p.HDTV.X264-DIMENSION", 10, 13)]
        [Row("Chuck.4x05.HDTV.XviD-LOL", 4, 5)]
        [Row("The.Girls.Next.Door.S03E06.DVDRip.XviD-WiDE", 3, 6)]
        [Row("Degrassi.S10E27.WS.DSR.XviD-2HD", 10, 27)]
        [Row(@"z:\tv shows\battlestar galactica (2003)\Season 3\S03E05 - Collaborators.mkv", 3, 5)]
        [Row(@"z:\tv shows\modern marvels\Season 16\S16E03 - The Potato.mkv", 16, 3)]
        [Row(@"z:\tv shows\robot chicken\Specials\S00E16 - Dear Consumer - SD TV.avi", 0, 16)]
        [Row(@"Parenthood.2010.S02E14.HDTV.XviD-LOL", 2, 14)]
        [Row(@"Hawaii Five 0 S01E19 720p WEB DL DD5 1 H 264 NT", 1, 19)]
        [Row(@"The Event S01E14 A Message Back 720p WEB DL DD5 1 H264 SURFER", 1, 14)]
        [Row(@"Adam Hills In Gordon St Tonight S01E07 WS PDTV XviD FUtV", 1, 7)]
        public void episode_parse(string path, int season, int episode)
        {
            var result = Parser.ParseEpisodeInfo(path);
            Assert.AreEqual(season, result.SeasonNumber);
            Assert.AreEqual(episode, result.Episodes[0]);
        }

        [Test]
        [Row("The.Office.US.S03E01E02.DUAL.BDRip.XviD.AC3.-HELLYWOOD", 3, 1, 2)]
        [Row("WEEDS.S03E01-06.DUAL.BDRip.XviD.AC3.-HELLYWOOD", 3, 1, 6)]
        public void episode_parse_multi(string path, int season, int episodeOne, int episodeTwo)
        {
            var result = Parser.ParseEpisodeInfo(path);
            Assert.Count(2, result);
            Assert.AreEqual(season, result[0].SeasonNumber);
            Assert.AreEqual(episodeOne, result[0].EpisodeNumber);
            Assert.AreEqual(episodeTwo, result[1].EpisodeNumber);
        }

        [Test]
        [Row("WEEDS.S03E01-06.DUAL.BDRip.XviD.AC3.-HELLYWOOD", QualityTypes.BDRip)]
        [Row("WEEDS.S03E01-06.DUAL.BDRip.AC3.-HELLYWOOD", QualityTypes.BDRip)]
        [Row("Two.and.a.Half.Men.S08E05.720p.HDTV.X264-DIMENSION", QualityTypes.HDTV)]
        [Row("Chuck.S04E05.HDTV.XviD-LOL", QualityTypes.TV)]
        [Row("The.Girls.Next.Door.S03E06.DVDRip.XviD-WiDE", QualityTypes.DVD)]
        [Row("Degrassi.S10E27.WS.DSR.XviD-2HD", QualityTypes.TV)]
        [Row("Sonny.With.a.Chance.S02E15.720p.WEB-DL.DD5.1.H.264-SURFER", QualityTypes.WEBDL)]
        [Row("Sonny.With.a.Chance.S02E15.720p", QualityTypes.HDTV)]
        [Row("Sonny.With.a.Chance.S02E15.mkv", QualityTypes.HDTV)]
        [Row("Sonny.With.a.Chance.S02E15.avi", QualityTypes.TV)]
        [Row("Sonny.With.a.Chance.S02E15.xvid", QualityTypes.TV)]
        [Row("Sonny.With.a.Chance.S02E15.divx", QualityTypes.TV)]
        [Row("Sonny.With.a.Chance.S02E15", QualityTypes.Unknown)]
        [Row("Chuck - S01E04 - So Old - Playdate - 720p TV.mkv", QualityTypes.HDTV)]
        [Row("Chuck - S22E03 - MoneyBART - HD TV.mkv", QualityTypes.HDTV)]
        [Row("Chuck - S01E03 - Come Fly With Me - 720p BluRay.mkv", QualityTypes.Bluray720)]
        [Row("Chuck - S01E03 - Come Fly With Me - 1080p BluRay.mkv", QualityTypes.Bluray1080)]
        [Row("Chuck - S11E06 - D-Yikes! - 720p WEB-DL.mkv", QualityTypes.WEBDL)]
        [Row("WEEDS.S03E01-06.DUAL.BDRip.XviD.AC3.-HELLYWOOD.avi", QualityTypes.BDRip)]
        public void quality_parse(string path, object quality)
        {
            var result = Parser.ParseEpisodeInfo(path).Quality;
            Assert.AreEqual(quality, result);
        }

        [Test]
        [Row(@"c:\test\", @"c:\test")]
        [Row(@"c:\\test\\", @"c:\test")]
        [Row(@"C:\\Test\\", @"C:\Test")]
        [Row(@"C:\\Test\\Test\", @"C:\Test\Test")]
        [Row(@"\\Testserver\Test\", @"\\Testserver\Test")]
        public void Normalize_Path(string dirty, string clean)
        {
            var result = Parser.NormalizePath(dirty);
            Assert.AreEqual(clean, result);
        }
    }
}<|MERGE_RESOLUTION|>--- conflicted
+++ resolved
@@ -13,11 +13,7 @@
     public class ParserTest
     {
         [Test]
-<<<<<<< HEAD
-=======
         [Row("Sonny.With.a.Chance.S02E15", 2,15)]
-        [Row("WEEDS.S03E01-06.DUAL.BDRip.XviD.AC3.-HELLYWOOD", 3, 1)]
->>>>>>> 2d9285ee
         [Row("Two.and.a.Half.Me.103.720p.HDTV.X264-DIMENSION", 1, 3)]
         [Row("Two.and.a.Half.Me.113.720p.HDTV.X264-DIMENSION", 1, 13)]
         [Row("Two.and.a.Half.Me.1013.720p.HDTV.X264-DIMENSION", 10, 13)]

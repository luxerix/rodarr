--- conflicted
+++ resolved
@@ -48,11 +48,7 @@
             var logItem = db.Fetch<Log>().First();
             Assert.AreNotEqual(new DateTime(), logItem.Time);
             Assert.AreEqual(message, logItem.Message);
-<<<<<<< HEAD
             Assert.AreEqual(loggerName, logItem.Logger);
-=======
-            Assert.AreEqual("Core.Test.ProviderTests.LogProviderTest", logItem.Logger);
->>>>>>> eb323b53
 
             Logger.Name.Should().EndWith(logItem.Logger);
 
@@ -149,11 +145,7 @@
             var logItem = db.Fetch<Log>().First();
             Assert.AreNotEqual(new DateTime(), logItem.Time);
             Assert.AreEqual(message + ": " + ex.Message, logItem.Message);
-<<<<<<< HEAD
             Assert.AreEqual(loggerName, logItem.Logger);
-=======
-            Assert.AreEqual("Core.Test.ProviderTests.LogProviderTest", logItem.Logger);
->>>>>>> eb323b53
             Assert.AreEqual(LogLevel.Error.Name, logItem.Level);
             Assert.AreEqual(ex.GetType().ToString(), logItem.ExceptionType);
             Assert.AreEqual(ex.ToString(), logItem.Exception);
@@ -187,11 +179,7 @@
             var logItem = db.Fetch<Log>().First();
             Assert.AreNotEqual(new DateTime(), logItem.Time);
             Assert.AreEqual(ex.Message, logItem.Message);
-<<<<<<< HEAD
             Assert.AreEqual(loggerName, logItem.Logger);
-=======
-            Assert.AreEqual("Core.Test.ProviderTests.LogProviderTest", logItem.Logger);
->>>>>>> eb323b53
             Assert.AreEqual(LogLevel.Error.Name, logItem.Level);
             Assert.AreEqual(ex.GetType().ToString(), logItem.ExceptionType);
             Assert.AreEqual(ex.ToString(), logItem.Exception);

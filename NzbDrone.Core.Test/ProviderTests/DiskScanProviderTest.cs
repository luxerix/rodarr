﻿using System;
using System.Collections.Generic;
using AutoMoq;
using FizzWare.NBuilder;
using Moq;
using NUnit.Framework;
using NzbDrone.Core.Providers;
using NzbDrone.Core.Providers.Core;
using NzbDrone.Core.Repository;
using NzbDrone.Core.Test.Framework;

namespace NzbDrone.Core.Test.ProviderTests
{
    // ReSharper disable InconsistentNaming
    public class DiskScanProviderTest : TestBase
    {
        [Test]
        public void scan_series_should_update_the_last_scan_date()
        {

            var mocker = new AutoMoqer();
            mocker.GetMock<SeriesProvider>()
                .Setup(c => c.UpdateSeries(It.Is<Series>(s => s.LastDiskSync != null))).Verifiable();

            mocker.GetMock<EpisodeProvider>()
                .Setup(c => c.GetEpisodeBySeries(It.IsAny<long>()))
                .Returns(new List<Episode> { new Episode() });

<<<<<<< HEAD
            mocker.GetMock<DiskProvider>().Setup(c => c.FolderExists(It.IsAny<string>())).Returns(true);

=======
            mocker.GetMock<DiskProvider>()
                .Setup(c => c.FolderExists(It.IsAny<string>()))
                .Returns(true);
>>>>>>> a8271999

            mocker.GetMock<MediaFileProvider>()
                .Setup(c => c.GetSeriesFiles(It.IsAny<int>()))
                .Returns(new List<EpisodeFile>());

            mocker.Resolve<DiskScanProvider>().Scan(new Series());

            mocker.VerifyAllMocks();

        }

        [Test]
        public void cleanup_should_skip_existing_files()
        {
            var mocker = new AutoMoqer(MockBehavior.Strict);
            var episodes = Builder<EpisodeFile>.CreateListOfSize(10).Build();

            mocker.GetMock<DiskProvider>()
                .Setup(e => e.FileExists(It.IsAny<String>()))
                .Returns(true);


            //Act
            mocker.Resolve<DiskScanProvider>().CleanUp(episodes);

            //Assert
            mocker.VerifyAllMocks();
        }

        [Test]
        public void cleanup_should_delete_none_existing_files()
        {
            var mocker = new AutoMoqer(MockBehavior.Strict);
            var episodes = Builder<EpisodeFile>.CreateListOfSize(10).Build();

            mocker.GetMock<DiskProvider>()
                .Setup(e => e.FileExists(It.IsAny<String>()))
                .Returns(false);

            mocker.GetMock<EpisodeProvider>()
                .Setup(e => e.GetEpisodesByFileId(It.IsAny<int>()))
                .Returns(new List<Episode>());

            mocker.GetMock<MediaFileProvider>()
                .Setup(e => e.Delete(It.IsAny<int>()));


            //Act
            mocker.Resolve<DiskScanProvider>().CleanUp(episodes);

            //Assert
            mocker.VerifyAllMocks();

            mocker.GetMock<EpisodeProvider>()
               .Verify(e => e.GetEpisodesByFileId(It.IsAny<int>()), Times.Exactly(10));

            mocker.GetMock<MediaFileProvider>()
                .Verify(e => e.Delete(It.IsAny<int>()), Times.Exactly(10));

        }

        [Test]
        public void cleanup_should_delete_none_existing_files_remove_links_to_episodes()
        {
            var mocker = new AutoMoqer(MockBehavior.Strict);
            var episodes = Builder<EpisodeFile>.CreateListOfSize(10).Build();

            mocker.GetMock<DiskProvider>()
                .Setup(e => e.FileExists(It.IsAny<String>()))
                .Returns(false);

            mocker.GetMock<EpisodeProvider>()
                .Setup(e => e.GetEpisodesByFileId(It.IsAny<int>()))
                .Returns(new List<Episode> { new Episode { EpisodeFileId = 10 }, new Episode { EpisodeFileId = 10 } });

            mocker.GetMock<EpisodeProvider>()
                .Setup(e => e.UpdateEpisode(It.IsAny<Episode>()));

            mocker.GetMock<MediaFileProvider>()
                .Setup(e => e.Delete(It.IsAny<int>()));


            //Act
            mocker.Resolve<DiskScanProvider>().CleanUp(episodes);

            //Assert
            mocker.VerifyAllMocks();

            mocker.GetMock<EpisodeProvider>()
               .Verify(e => e.GetEpisodesByFileId(It.IsAny<int>()), Times.Exactly(10));

            mocker.GetMock<EpisodeProvider>()
                .Verify(e => e.UpdateEpisode(It.Is<Episode>(g=>g.EpisodeFileId == 0)), Times.Exactly(20));

            mocker.GetMock<MediaFileProvider>()
                .Verify(e => e.Delete(It.IsAny<int>()), Times.Exactly(10));

            mocker.GetMock<MediaFileProvider>()
                .Verify(e => e.Delete(It.IsAny<int>()), Times.Exactly(10));

        }

        [Test]
        public void scan_series_should_log_warning_if_path_doesnt_exist_on_disk()
        {
            //Setup
            var mocker = new AutoMoqer(MockBehavior.Strict);

            var series = Builder<Series>.CreateNew()
                .With(s => s.Path = @"C:\Test\TV\SeriesName\")
                .Build();

            mocker.GetMock<MediaFileProvider>()
                .Setup(c => c.DeleteOrphaned())
                .Returns(0);

            mocker.GetMock<MediaFileProvider>()
                .Setup(c => c.RepairLinks())
                .Returns(0);    

            mocker.GetMock<DiskProvider>()
                .Setup(c => c.FolderExists(series.Path))
                .Returns(false);

            //Act
            mocker.Resolve<DiskScanProvider>().Scan(series, series.Path);

            //Assert
            mocker.VerifyAllMocks();
            ExceptionVerification.ExcpectedWarns(1);
        }
    }
}<|MERGE_RESOLUTION|>--- conflicted
+++ resolved
@@ -26,14 +26,9 @@
                 .Setup(c => c.GetEpisodeBySeries(It.IsAny<long>()))
                 .Returns(new List<Episode> { new Episode() });
 
-<<<<<<< HEAD
-            mocker.GetMock<DiskProvider>().Setup(c => c.FolderExists(It.IsAny<string>())).Returns(true);
-
-=======
             mocker.GetMock<DiskProvider>()
                 .Setup(c => c.FolderExists(It.IsAny<string>()))
                 .Returns(true);
->>>>>>> a8271999
 
             mocker.GetMock<MediaFileProvider>()
                 .Setup(c => c.GetSeriesFiles(It.IsAny<int>()))

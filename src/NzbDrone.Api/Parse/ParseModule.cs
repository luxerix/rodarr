--- conflicted
+++ resolved
@@ -17,9 +17,6 @@
         private ParseResource Parse()
         {
             var title = Request.Query.Title.Value as string;
-<<<<<<< HEAD
-            return null;
-=======
             var parsedMovieInfo = Parser.ParseMovieTitle(title, false);
 
             if (parsedMovieInfo == null)
@@ -46,7 +43,6 @@
                     ParsedMovieInfo = parsedMovieInfo
                 };
             }
->>>>>>> 2e949515
         }
     }
 }
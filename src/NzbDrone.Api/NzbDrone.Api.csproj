--- conflicted
+++ resolved
@@ -1,4 +1,3 @@
-<<<<<<< HEAD
 ﻿<?xml version="1.0" encoding="utf-8"?>
 <Project ToolsVersion="4.0" DefaultTargets="Build" xmlns="http://schemas.microsoft.com/developer/msbuild/2003">
   <Import Project="$(MSBuildExtensionsPath)\$(MSBuildToolsVersion)\Microsoft.Common.props" Condition="Exists('$(MSBuildExtensionsPath)\$(MSBuildToolsVersion)\Microsoft.Common.props')" />
@@ -308,310 +307,308 @@
   </ItemGroup>
   <ItemGroup />
   <Import Project="$(MSBuildToolsPath)\Microsoft.CSharp.targets" />
-=======
-﻿<?xml version="1.0" encoding="utf-8"?>
-<Project ToolsVersion="4.0" DefaultTargets="Build" xmlns="http://schemas.microsoft.com/developer/msbuild/2003">
-  <Import Project="$(MSBuildExtensionsPath)\$(MSBuildToolsVersion)\Microsoft.Common.props" Condition="Exists('$(MSBuildExtensionsPath)\$(MSBuildToolsVersion)\Microsoft.Common.props')" />
-  <PropertyGroup>
-    <Configuration Condition=" '$(Configuration)' == '' ">Debug</Configuration>
-    <Platform Condition=" '$(Platform)' == '' ">x86</Platform>
-    <ProjectGuid>{FD286DF8-2D3A-4394-8AD5-443FADE55FB2}</ProjectGuid>
-    <OutputType>Library</OutputType>
-    <AppDesignerFolder>Properties</AppDesignerFolder>
-    <RootNamespace>NzbDrone.Api</RootNamespace>
-    <AssemblyName>NzbDrone.Api</AssemblyName>
-    <TargetFrameworkVersion>v4.0</TargetFrameworkVersion>
-    <FileAlignment>512</FileAlignment>
-    <SolutionDir Condition="$(SolutionDir) == '' Or $(SolutionDir) == '*Undefined*'">..\</SolutionDir>
-    <RestorePackages>true</RestorePackages>
-    <TargetFrameworkProfile>
-    </TargetFrameworkProfile>
-    <ProductVersion>12.0.0</ProductVersion>
-    <SchemaVersion>2.0</SchemaVersion>
-  </PropertyGroup>
-  <PropertyGroup Condition="'$(Configuration)|$(Platform)' == 'Debug|x86'">
-    <DebugSymbols>true</DebugSymbols>
-    <OutputPath>..\..\_output\</OutputPath>
-    <DefineConstants>DEBUG;TRACE</DefineConstants>
-    <DebugType>full</DebugType>
-    <PlatformTarget>x86</PlatformTarget>
-    <ErrorReport>prompt</ErrorReport>
-    <CodeAnalysisRuleSet>MinimumRecommendedRules.ruleset</CodeAnalysisRuleSet>
-    <WarningLevel>4</WarningLevel>
-    <Optimize>false</Optimize>
-  </PropertyGroup>
-  <PropertyGroup Condition="'$(Configuration)|$(Platform)' == 'Release|x86'">
-    <OutputPath>..\..\_output\</OutputPath>
-    <DefineConstants>TRACE</DefineConstants>
-    <Optimize>true</Optimize>
-    <DebugType>pdbonly</DebugType>
-    <PlatformTarget>x86</PlatformTarget>
-    <ErrorReport>prompt</ErrorReport>
-    <CodeAnalysisRuleSet>MinimumRecommendedRules.ruleset</CodeAnalysisRuleSet>
-    <WarningLevel>4</WarningLevel>
-  </PropertyGroup>
-  <ItemGroup>
-    <Reference Include="antlr.runtime, Version=2.7.6.2, Culture=neutral, processorArchitecture=MSIL">
-      <HintPath>..\packages\Ical.Net.2.2.25\lib\net40\antlr.runtime.dll</HintPath>
-      <Private>True</Private>
-    </Reference>
-    <Reference Include="FluentValidation, Version=6.2.1.0, Culture=neutral, processorArchitecture=MSIL">
-      <HintPath>..\packages\FluentValidation.6.2.1.0\lib\portable-net40+sl50+wp80+win8+wpa81\FluentValidation.dll</HintPath>
-      <Private>True</Private>
-    </Reference>
-    <Reference Include="Ical.Net, Version=2.1.0.30332, Culture=neutral, processorArchitecture=MSIL">
-      <HintPath>..\packages\Ical.Net.2.2.25\lib\net40\Ical.Net.dll</HintPath>
-      <Private>True</Private>
-    </Reference>
-    <Reference Include="Ical.Net.Collections, Version=2.1.0.30331, Culture=neutral, processorArchitecture=MSIL">
-      <HintPath>..\packages\Ical.Net.2.2.25\lib\net40\Ical.Net.Collections.dll</HintPath>
-      <Private>True</Private>
-    </Reference>
-    <Reference Include="Nancy, Version=1.4.2.0, Culture=neutral, processorArchitecture=MSIL">
-      <HintPath>..\packages\Nancy.1.4.3\lib\net40\Nancy.dll</HintPath>
-      <Private>True</Private>
-    </Reference>
-    <Reference Include="Nancy.Authentication.Basic, Version=1.4.1.0, Culture=neutral, processorArchitecture=MSIL">
-      <HintPath>..\packages\Nancy.Authentication.Basic.1.4.1\lib\net40\Nancy.Authentication.Basic.dll</HintPath>
-      <Private>True</Private>
-    </Reference>
-    <Reference Include="Nancy.Authentication.Forms, Version=1.4.1.0, Culture=neutral, processorArchitecture=MSIL">
-      <HintPath>..\packages\Nancy.Authentication.Forms.1.4.1\lib\net40\Nancy.Authentication.Forms.dll</HintPath>
-      <Private>True</Private>
-    </Reference>
-    <Reference Include="Newtonsoft.Json, Version=6.0.0.0, Culture=neutral, PublicKeyToken=30ad4fe6b2a6aeed, processorArchitecture=MSIL">
-      <SpecificVersion>False</SpecificVersion>
-      <HintPath>..\packages\Newtonsoft.Json.6.0.6\lib\net40\Newtonsoft.Json.dll</HintPath>
-    </Reference>
-    <Reference Include="NLog, Version=4.0.0.0, Culture=neutral, PublicKeyToken=5120e14c03d0593c, processorArchitecture=MSIL">
-      <HintPath>..\packages\NLog.4.5.0-rc06\lib\net40-client\NLog.dll</HintPath>
-    </Reference>
-    <Reference Include="NodaTime, Version=1.3.0.0, Culture=neutral, PublicKeyToken=4226afe0d9b296d1, processorArchitecture=MSIL">
-      <HintPath>..\packages\Ical.Net.2.2.25\lib\net40\NodaTime.dll</HintPath>
-      <Private>True</Private>
-    </Reference>
-    <Reference Include="System" />
-    <Reference Include="System.Configuration" />
-    <Reference Include="System.Core" />
-    <Reference Include="System.Data" />
-    <Reference Include="Microsoft.CSharp" />
-    <Reference Include="System.Data.SQLite, Version=1.0.84.0, Culture=neutral, PublicKeyToken=db937bc2d44ff139, processorArchitecture=MSIL">
-      <SpecificVersion>False</SpecificVersion>
-      <HintPath>..\Libraries\Sqlite\System.Data.SQLite.dll</HintPath>
-    </Reference>
-    <Reference Include="System.Runtime.Serialization" />
-    <Reference Include="System.ServiceModel" />
-    <Reference Include="System.Transactions" />
-    <Reference Include="System.Xml" />
-  </ItemGroup>
-  <ItemGroup>
-    <Compile Include="..\NzbDrone.Common\Properties\SharedAssemblyInfo.cs">
-      <Link>Properties\SharedAssemblyInfo.cs</Link>
-    </Compile>
-    <Compile Include="Authentication\AuthenticationService.cs" />
-    <Compile Include="Authentication\EnableAuthInNancy.cs" />
-    <Compile Include="Authentication\AuthenticationModule.cs" />
-    <Compile Include="Authentication\LoginResource.cs" />
-    <Compile Include="Authentication\NzbDroneUser.cs" />
-    <Compile Include="Blacklist\BlacklistModule.cs" />
-    <Compile Include="Blacklist\BlacklistResource.cs" />
-    <Compile Include="Calendar\CalendarFeedModule.cs" />
-    <Compile Include="Calendar\CalendarModule.cs" />
-    <Compile Include="ClientSchema\Field.cs" />
-    <Compile Include="ClientSchema\FieldDefinitionAttribute.cs" />
-    <Compile Include="ClientSchema\SchemaBuilder.cs" />
-    <Compile Include="ClientSchema\SchemaDeserializer.cs" />
-    <Compile Include="ClientSchema\SelectOption.cs" />
-    <Compile Include="Commands\CommandModule.cs" />
-    <Compile Include="Commands\CommandResource.cs" />
-    <Compile Include="Config\NetImportConfigModule.cs" />
-    <Compile Include="Config\NetImportConfigResource.cs" />
-    <Compile Include="Extensions\AccessControlHeaders.cs" />
-    <Compile Include="Extensions\Pipelines\CorsPipeline.cs" />
-    <Compile Include="Extensions\Pipelines\UrlBasePipeline.cs" />
-    <Compile Include="Extensions\Pipelines\RequestLoggingPipeline.cs" />
-    <Compile Include="ExtraFiles\ExtraFileResource.cs" />
-    <Compile Include="Frontend\Mappers\LoginHtmlMapper.cs" />
-    <Compile Include="Frontend\Mappers\RobotsTxtMapper.cs" />
-    <Compile Include="Indexers\ReleaseModuleBase.cs" />
-    <Compile Include="Indexers\ReleasePushModule.cs" />
-    <Compile Include="ExtraFiles\ExtraFileModule.cs" />
-    <Compile Include="Movies\AlternativeTitleModule.cs" />
-    <Compile Include="Movies\AlternativeYearResource.cs" />
-    <Compile Include="Movies\AlternativeYearModule.cs" />
-    <Compile Include="Movies\MovieModuleWithSignalR.cs" />
-    <Compile Include="Movies\MovieBulkImportModule.cs" />
-    <Compile Include="MovieFiles\MovieFileModule.cs" />
-    <Compile Include="Movies\MovieModule.cs" />
-    <Compile Include="Movies\RenameMovieModule.cs" />
-    <Compile Include="Movies\RenameMovieResource.cs" />
-    <Compile Include="Movies\MovieEditorModule.cs" />
-    <Compile Include="NetImport\ListImportModule.cs" />
-    <Compile Include="NetImport\NetImportModule.cs" />
-    <Compile Include="NetImport\NetImportResource.cs" />
-    <Compile Include="Parse\ParseModule.cs" />
-    <Compile Include="Parse\ParseResource.cs" />
-    <Compile Include="ManualImport\ManualImportModule.cs" />
-    <Compile Include="ManualImport\ManualImportResource.cs" />
-    <Compile Include="Profiles\Delay\DelayProfileModule.cs" />
-    <Compile Include="Profiles\Delay\DelayProfileResource.cs" />
-    <Compile Include="Queue\QueueActionModule.cs" />
-    <Compile Include="RemotePathMappings\RemotePathMappingModule.cs" />
-    <Compile Include="RemotePathMappings\RemotePathMappingResource.cs" />
-    <Compile Include="Config\UiConfigModule.cs" />
-    <Compile Include="Config\UiConfigResource.cs" />
-    <Compile Include="Config\DownloadClientConfigModule.cs" />
-    <Compile Include="Config\DownloadClientConfigResource.cs" />
-    <Compile Include="Config\HostConfigModule.cs" />
-    <Compile Include="Config\HostConfigResource.cs" />
-    <Compile Include="Config\IndexerConfigModule.cs" />
-    <Compile Include="Config\IndexerConfigResource.cs" />
-    <Compile Include="Config\MediaManagementConfigModule.cs" />
-    <Compile Include="Config\MediaManagementConfigResource.cs" />
-    <Compile Include="Config\NamingConfigModule.cs" />
-    <Compile Include="Config\NamingConfigResource.cs" />
-    <Compile Include="Config\NamingSampleResource.cs" />
-    <Compile Include="Config\NzbDroneConfigModule.cs" />
-    <Compile Include="FileSystem\FileSystemModule.cs" />
-    <Compile Include="DiskSpace\DiskSpaceModule.cs" />
-    <Compile Include="DiskSpace\DiskSpaceResource.cs" />
-    <Compile Include="DownloadClient\DownloadClientModule.cs" />
-    <Compile Include="DownloadClient\DownloadClientResource.cs" />
-    <Compile Include="ErrorManagement\ApiException.cs" />
-    <Compile Include="ErrorManagement\ErrorHandler.cs" />
-    <Compile Include="ErrorManagement\ErrorModel.cs" />
-    <Compile Include="ErrorManagement\NzbDroneErrorPipeline.cs" />
-    <Compile Include="Exceptions\InvalidApiKeyException.cs" />
-    <Compile Include="Extensions\NancyJsonSerializer.cs" />
-    <Compile Include="Extensions\Pipelines\CacheHeaderPipeline.cs" />
-    <Compile Include="Extensions\Pipelines\GZipPipeline.cs" />
-    <Compile Include="Extensions\Pipelines\IfModifiedPipeline.cs" />
-    <Compile Include="Extensions\Pipelines\IRegisterNancyPipeline.cs" />
-    <Compile Include="Extensions\Pipelines\NzbDroneVersionPipeline.cs" />
-    <Compile Include="Extensions\ReqResExtensions.cs" />
-    <Compile Include="Extensions\RequestExtensions.cs" />
-    <Compile Include="Frontend\CacheableSpecification.cs" />
-    <Compile Include="Frontend\Mappers\BackupFileMapper.cs" />
-    <Compile Include="Frontend\Mappers\CacheBreakerProvider.cs" />
-    <Compile Include="Frontend\Mappers\FaviconMapper.cs" />
-    <Compile Include="Frontend\Mappers\IMapHttpRequestsToDisk.cs" />
-    <Compile Include="Frontend\Mappers\IndexHtmlMapper.cs" />
-    <Compile Include="Frontend\Mappers\LogFileMapper.cs" />
-    <Compile Include="Frontend\Mappers\MediaCoverMapper.cs" />
-    <Compile Include="Frontend\Mappers\StaticResourceMapper.cs" />
-    <Compile Include="Frontend\Mappers\StaticResourceMapperBase.cs" />
-    <Compile Include="Frontend\Mappers\UpdateLogFileMapper.cs" />
-    <Compile Include="Frontend\StaticResourceModule.cs" />
-    <Compile Include="Health\HealthModule.cs" />
-    <Compile Include="Health\HealthResource.cs" />
-    <Compile Include="History\HistoryModule.cs" />
-    <Compile Include="History\HistoryResource.cs" />
-    <Compile Include="Indexers\IndexerModule.cs" />
-    <Compile Include="Indexers\IndexerResource.cs" />
-    <Compile Include="Indexers\ReleaseModule.cs" />
-    <Compile Include="Indexers\ReleaseResource.cs" />
-    <Compile Include="Logs\LogFileModule.cs" />
-    <Compile Include="Logs\LogFileModuleBase.cs" />
-    <Compile Include="Logs\LogFileResource.cs" />
-    <Compile Include="Logs\LogModule.cs" />
-    <Compile Include="Logs\LogResource.cs" />
-    <Compile Include="Logs\UpdateLogFileModule.cs" />
-    <Compile Include="MediaCovers\MediaCoverModule.cs" />
-    <Compile Include="Metadata\MetadataModule.cs" />
-    <Compile Include="Metadata\MetadataResource.cs" />
-    <Compile Include="NancyBootstrapper.cs" />
-    <Compile Include="Notifications\NotificationModule.cs" />
-    <Compile Include="Notifications\NotificationResource.cs" />
-    <Compile Include="NzbDroneApiModule.cs" />
-    <Compile Include="NzbDroneFeedModule.cs" />
-    <Compile Include="NzbDroneRestModule.cs" />
-    <Compile Include="NzbDroneRestModuleWithSignalR.cs" />
-    <Compile Include="PagingResource.cs" />
-    <Compile Include="Profiles\Languages\LanguageModule.cs" />
-    <Compile Include="Profiles\Languages\LanguageResource.cs" />
-    <Compile Include="Profiles\LegacyProfileModule.cs" />
-    <Compile Include="Profiles\ProfileModule.cs" />
-    <Compile Include="Profiles\ProfileResource.cs" />
-    <Compile Include="Profiles\ProfileSchemaModule.cs" />
-    <Compile Include="Profiles\ProfileValidation.cs" />
-    <Compile Include="Properties\AssemblyInfo.cs" />
-    <Compile Include="ProviderModuleBase.cs" />
-    <Compile Include="ProviderResource.cs" />
-    <Compile Include="Qualities\QualityDefinitionModule.cs" />
-    <Compile Include="Qualities\QualityDefinitionResource.cs" />
-    <Compile Include="Queue\QueueModule.cs" />
-    <Compile Include="Queue\QueueResource.cs" />
-    <Compile Include="ResourceChangeMessage.cs" />
-    <Compile Include="Restrictions\RestrictionModule.cs" />
-    <Compile Include="Restrictions\RestrictionResource.cs" />
-    <Compile Include="REST\NotFoundException.cs" />
-    <Compile Include="REST\BadRequestException.cs" />
-    <Compile Include="REST\MethodNotAllowedException.cs" />
-    <Compile Include="REST\ResourceValidator.cs" />
-    <Compile Include="REST\RestModule.cs" />
-    <Compile Include="REST\RestResource.cs" />
-    <Compile Include="RootFolders\RootFolderModule.cs" />
-    <Compile Include="RootFolders\RootFolderResource.cs" />
-    <Compile Include="Movies\AlternativeTitleResource.cs" />
-    <Compile Include="MovieFiles\MovieFileResource.cs" />
-    <Compile Include="Movies\FetchMovieListModule.cs" />
-    <Compile Include="Movies\MovieLookupModule.cs" />
-    <Compile Include="Series\SeriesModule.cs" />
-    <Compile Include="Movies\MovieResource.cs" />
-    <Compile Include="Series\SeriesResource.cs" />
-    <Compile Include="System\Backup\BackupModule.cs" />
-    <Compile Include="System\Backup\BackupResource.cs" />
-    <Compile Include="System\Tasks\TaskModule.cs" />
-    <Compile Include="System\Tasks\TaskResource.cs" />
-    <Compile Include="System\SystemModule.cs" />
-    <Compile Include="Tags\TagModule.cs" />
-    <Compile Include="Tags\TagResource.cs" />
-    <Compile Include="TinyIoCNancyBootstrapper.cs" />
-    <Compile Include="Update\UpdateModule.cs" />
-    <Compile Include="Update\UpdateResource.cs" />
-    <Compile Include="Validation\NetImportSyncIntervalValidator.cs" />
-    <Compile Include="Validation\RssSyncIntervalValidator.cs" />
-    <Compile Include="Validation\EmptyCollectionValidator.cs" />
-    <Compile Include="Validation\RuleBuilderExtensions.cs" />
-    <Compile Include="Wanted\LegacyMissingModule.cs" />
-    <Compile Include="Wanted\MovieCutoffModule.cs" />
-    <Compile Include="Wanted\MovieMissingModule.cs" />
-    <Compile Include="Movies\MovieDiscoverModule.cs" />
-    <Compile Include="NetImport\ImportExclusionsModule.cs" />
-    <Compile Include="NetImport\ImportExclusionsResource.cs" />
-  </ItemGroup>
-  <ItemGroup>
-    <None Include="app.config" />
-    <None Include="packages.config">
-      <SubType>Designer</SubType>
-    </None>
-  </ItemGroup>
-  <ItemGroup>
-    <ProjectReference Include="..\Marr.Data\Marr.Data.csproj">
-      <Project>{F6FC6BE7-0847-4817-A1ED-223DC647C3D7}</Project>
-      <Name>Marr.Data</Name>
-    </ProjectReference>
-    <ProjectReference Include="..\NzbDrone.Common\NzbDrone.Common.csproj">
-      <Project>{F2BE0FDF-6E47-4827-A420-DD4EF82407F8}</Project>
-      <Name>NzbDrone.Common</Name>
-    </ProjectReference>
-    <ProjectReference Include="..\NzbDrone.Core\NzbDrone.Core.csproj">
-      <Project>{FF5EE3B6-913B-47CE-9CEB-11C51B4E1205}</Project>
-      <Name>NzbDrone.Core</Name>
-    </ProjectReference>
-    <ProjectReference Include="..\NzbDrone.SignalR\NzbDrone.SignalR.csproj">
-      <Project>{7C2CC69F-5CA0-4E5C-85CB-983F9F6C3B36}</Project>
-      <Name>NzbDrone.SignalR</Name>
-    </ProjectReference>
-  </ItemGroup>
-  <ItemGroup />
-  <Import Project="$(MSBuildToolsPath)\Microsoft.CSharp.targets" />
->>>>>>> 2e949515
+﻿<?xml version="1.0" encoding="utf-8"?>
+<Project ToolsVersion="4.0" DefaultTargets="Build" xmlns="http://schemas.microsoft.com/developer/msbuild/2003">
+  <Import Project="$(MSBuildExtensionsPath)\$(MSBuildToolsVersion)\Microsoft.Common.props" Condition="Exists('$(MSBuildExtensionsPath)\$(MSBuildToolsVersion)\Microsoft.Common.props')" />
+  <PropertyGroup>
+    <Configuration Condition=" '$(Configuration)' == '' ">Debug</Configuration>
+    <Platform Condition=" '$(Platform)' == '' ">x86</Platform>
+    <ProjectGuid>{FD286DF8-2D3A-4394-8AD5-443FADE55FB2}</ProjectGuid>
+    <OutputType>Library</OutputType>
+    <AppDesignerFolder>Properties</AppDesignerFolder>
+    <RootNamespace>NzbDrone.Api</RootNamespace>
+    <AssemblyName>NzbDrone.Api</AssemblyName>
+    <TargetFrameworkVersion>v4.0</TargetFrameworkVersion>
+    <FileAlignment>512</FileAlignment>
+    <SolutionDir Condition="$(SolutionDir) == '' Or $(SolutionDir) == '*Undefined*'">..\</SolutionDir>
+    <RestorePackages>true</RestorePackages>
+    <TargetFrameworkProfile>
+    </TargetFrameworkProfile>
+    <ProductVersion>12.0.0</ProductVersion>
+    <SchemaVersion>2.0</SchemaVersion>
+  </PropertyGroup>
+  <PropertyGroup Condition="'$(Configuration)|$(Platform)' == 'Debug|x86'">
+    <DebugSymbols>true</DebugSymbols>
+    <OutputPath>..\..\_output\</OutputPath>
+    <DefineConstants>DEBUG;TRACE</DefineConstants>
+    <DebugType>full</DebugType>
+    <PlatformTarget>x86</PlatformTarget>
+    <ErrorReport>prompt</ErrorReport>
+    <CodeAnalysisRuleSet>MinimumRecommendedRules.ruleset</CodeAnalysisRuleSet>
+    <WarningLevel>4</WarningLevel>
+    <Optimize>false</Optimize>
+  </PropertyGroup>
+  <PropertyGroup Condition="'$(Configuration)|$(Platform)' == 'Release|x86'">
+    <OutputPath>..\..\_output\</OutputPath>
+    <DefineConstants>TRACE</DefineConstants>
+    <Optimize>true</Optimize>
+    <DebugType>pdbonly</DebugType>
+    <PlatformTarget>x86</PlatformTarget>
+    <ErrorReport>prompt</ErrorReport>
+    <CodeAnalysisRuleSet>MinimumRecommendedRules.ruleset</CodeAnalysisRuleSet>
+    <WarningLevel>4</WarningLevel>
+  </PropertyGroup>
+  <ItemGroup>
+    <Reference Include="antlr.runtime, Version=2.7.6.2, Culture=neutral, processorArchitecture=MSIL">
+      <HintPath>..\packages\Ical.Net.2.2.25\lib\net40\antlr.runtime.dll</HintPath>
+      <Private>True</Private>
+    </Reference>
+    <Reference Include="FluentValidation, Version=6.2.1.0, Culture=neutral, processorArchitecture=MSIL">
+      <HintPath>..\packages\FluentValidation.6.2.1.0\lib\portable-net40+sl50+wp80+win8+wpa81\FluentValidation.dll</HintPath>
+      <Private>True</Private>
+    </Reference>
+    <Reference Include="Ical.Net, Version=2.1.0.30332, Culture=neutral, processorArchitecture=MSIL">
+      <HintPath>..\packages\Ical.Net.2.2.25\lib\net40\Ical.Net.dll</HintPath>
+      <Private>True</Private>
+    </Reference>
+    <Reference Include="Ical.Net.Collections, Version=2.1.0.30331, Culture=neutral, processorArchitecture=MSIL">
+      <HintPath>..\packages\Ical.Net.2.2.25\lib\net40\Ical.Net.Collections.dll</HintPath>
+      <Private>True</Private>
+    </Reference>
+    <Reference Include="Nancy, Version=1.4.2.0, Culture=neutral, processorArchitecture=MSIL">
+      <HintPath>..\packages\Nancy.1.4.3\lib\net40\Nancy.dll</HintPath>
+      <Private>True</Private>
+    </Reference>
+    <Reference Include="Nancy.Authentication.Basic, Version=1.4.1.0, Culture=neutral, processorArchitecture=MSIL">
+      <HintPath>..\packages\Nancy.Authentication.Basic.1.4.1\lib\net40\Nancy.Authentication.Basic.dll</HintPath>
+      <Private>True</Private>
+    </Reference>
+    <Reference Include="Nancy.Authentication.Forms, Version=1.4.1.0, Culture=neutral, processorArchitecture=MSIL">
+      <HintPath>..\packages\Nancy.Authentication.Forms.1.4.1\lib\net40\Nancy.Authentication.Forms.dll</HintPath>
+      <Private>True</Private>
+    </Reference>
+    <Reference Include="Newtonsoft.Json, Version=6.0.0.0, Culture=neutral, PublicKeyToken=30ad4fe6b2a6aeed, processorArchitecture=MSIL">
+      <SpecificVersion>False</SpecificVersion>
+      <HintPath>..\packages\Newtonsoft.Json.6.0.6\lib\net40\Newtonsoft.Json.dll</HintPath>
+    </Reference>
+    <Reference Include="NLog, Version=4.0.0.0, Culture=neutral, PublicKeyToken=5120e14c03d0593c, processorArchitecture=MSIL">
+      <HintPath>..\packages\NLog.4.5.0-rc06\lib\net40-client\NLog.dll</HintPath>
+    </Reference>
+    <Reference Include="NodaTime, Version=1.3.0.0, Culture=neutral, PublicKeyToken=4226afe0d9b296d1, processorArchitecture=MSIL">
+      <HintPath>..\packages\Ical.Net.2.2.25\lib\net40\NodaTime.dll</HintPath>
+      <Private>True</Private>
+    </Reference>
+    <Reference Include="System" />
+    <Reference Include="System.Configuration" />
+    <Reference Include="System.Core" />
+    <Reference Include="System.Data" />
+    <Reference Include="Microsoft.CSharp" />
+    <Reference Include="System.Data.SQLite, Version=1.0.84.0, Culture=neutral, PublicKeyToken=db937bc2d44ff139, processorArchitecture=MSIL">
+      <SpecificVersion>False</SpecificVersion>
+      <HintPath>..\Libraries\Sqlite\System.Data.SQLite.dll</HintPath>
+    </Reference>
+    <Reference Include="System.Runtime.Serialization" />
+    <Reference Include="System.ServiceModel" />
+    <Reference Include="System.Transactions" />
+    <Reference Include="System.Xml" />
+  </ItemGroup>
+  <ItemGroup>
+    <Compile Include="..\NzbDrone.Common\Properties\SharedAssemblyInfo.cs">
+      <Link>Properties\SharedAssemblyInfo.cs</Link>
+    </Compile>
+    <Compile Include="Authentication\AuthenticationService.cs" />
+    <Compile Include="Authentication\EnableAuthInNancy.cs" />
+    <Compile Include="Authentication\AuthenticationModule.cs" />
+    <Compile Include="Authentication\LoginResource.cs" />
+    <Compile Include="Authentication\NzbDroneUser.cs" />
+    <Compile Include="Blacklist\BlacklistModule.cs" />
+    <Compile Include="Blacklist\BlacklistResource.cs" />
+    <Compile Include="Calendar\CalendarFeedModule.cs" />
+    <Compile Include="Calendar\CalendarModule.cs" />
+    <Compile Include="ClientSchema\Field.cs" />
+    <Compile Include="ClientSchema\FieldDefinitionAttribute.cs" />
+    <Compile Include="ClientSchema\SchemaBuilder.cs" />
+    <Compile Include="ClientSchema\SchemaDeserializer.cs" />
+    <Compile Include="ClientSchema\SelectOption.cs" />
+    <Compile Include="Commands\CommandModule.cs" />
+    <Compile Include="Commands\CommandResource.cs" />
+    <Compile Include="Config\NetImportConfigModule.cs" />
+    <Compile Include="Config\NetImportConfigResource.cs" />
+    <Compile Include="Extensions\AccessControlHeaders.cs" />
+    <Compile Include="Extensions\Pipelines\CorsPipeline.cs" />
+    <Compile Include="Extensions\Pipelines\UrlBasePipeline.cs" />
+    <Compile Include="Extensions\Pipelines\RequestLoggingPipeline.cs" />
+    <Compile Include="ExtraFiles\ExtraFileResource.cs" />
+    <Compile Include="Frontend\Mappers\LoginHtmlMapper.cs" />
+    <Compile Include="Frontend\Mappers\RobotsTxtMapper.cs" />
+    <Compile Include="Indexers\ReleaseModuleBase.cs" />
+    <Compile Include="Indexers\ReleasePushModule.cs" />
+    <Compile Include="ExtraFiles\ExtraFileModule.cs" />
+    <Compile Include="Movies\AlternativeTitleModule.cs" />
+    <Compile Include="Movies\AlternativeYearResource.cs" />
+    <Compile Include="Movies\AlternativeYearModule.cs" />
+    <Compile Include="Movies\MovieModuleWithSignalR.cs" />
+    <Compile Include="Movies\MovieBulkImportModule.cs" />
+    <Compile Include="MovieFiles\MovieFileModule.cs" />
+    <Compile Include="Movies\MovieModule.cs" />
+    <Compile Include="Movies\RenameMovieModule.cs" />
+    <Compile Include="Movies\RenameMovieResource.cs" />
+    <Compile Include="Movies\MovieEditorModule.cs" />
+    <Compile Include="NetImport\ListImportModule.cs" />
+    <Compile Include="NetImport\NetImportModule.cs" />
+    <Compile Include="NetImport\NetImportResource.cs" />
+    <Compile Include="Parse\ParseModule.cs" />
+    <Compile Include="Parse\ParseResource.cs" />
+    <Compile Include="ManualImport\ManualImportModule.cs" />
+    <Compile Include="ManualImport\ManualImportResource.cs" />
+    <Compile Include="Profiles\Delay\DelayProfileModule.cs" />
+    <Compile Include="Profiles\Delay\DelayProfileResource.cs" />
+    <Compile Include="Queue\QueueActionModule.cs" />
+    <Compile Include="RemotePathMappings\RemotePathMappingModule.cs" />
+    <Compile Include="RemotePathMappings\RemotePathMappingResource.cs" />
+    <Compile Include="Config\UiConfigModule.cs" />
+    <Compile Include="Config\UiConfigResource.cs" />
+    <Compile Include="Config\DownloadClientConfigModule.cs" />
+    <Compile Include="Config\DownloadClientConfigResource.cs" />
+    <Compile Include="Config\HostConfigModule.cs" />
+    <Compile Include="Config\HostConfigResource.cs" />
+    <Compile Include="Config\IndexerConfigModule.cs" />
+    <Compile Include="Config\IndexerConfigResource.cs" />
+    <Compile Include="Config\MediaManagementConfigModule.cs" />
+    <Compile Include="Config\MediaManagementConfigResource.cs" />
+    <Compile Include="Config\NamingConfigModule.cs" />
+    <Compile Include="Config\NamingConfigResource.cs" />
+    <Compile Include="Config\NamingSampleResource.cs" />
+    <Compile Include="Config\NzbDroneConfigModule.cs" />
+    <Compile Include="FileSystem\FileSystemModule.cs" />
+    <Compile Include="DiskSpace\DiskSpaceModule.cs" />
+    <Compile Include="DiskSpace\DiskSpaceResource.cs" />
+    <Compile Include="DownloadClient\DownloadClientModule.cs" />
+    <Compile Include="DownloadClient\DownloadClientResource.cs" />
+    <Compile Include="ErrorManagement\ApiException.cs" />
+    <Compile Include="ErrorManagement\ErrorHandler.cs" />
+    <Compile Include="ErrorManagement\ErrorModel.cs" />
+    <Compile Include="ErrorManagement\NzbDroneErrorPipeline.cs" />
+    <Compile Include="Exceptions\InvalidApiKeyException.cs" />
+    <Compile Include="Extensions\NancyJsonSerializer.cs" />
+    <Compile Include="Extensions\Pipelines\CacheHeaderPipeline.cs" />
+    <Compile Include="Extensions\Pipelines\GZipPipeline.cs" />
+    <Compile Include="Extensions\Pipelines\IfModifiedPipeline.cs" />
+    <Compile Include="Extensions\Pipelines\IRegisterNancyPipeline.cs" />
+    <Compile Include="Extensions\Pipelines\NzbDroneVersionPipeline.cs" />
+    <Compile Include="Extensions\ReqResExtensions.cs" />
+    <Compile Include="Extensions\RequestExtensions.cs" />
+    <Compile Include="Frontend\CacheableSpecification.cs" />
+    <Compile Include="Frontend\Mappers\BackupFileMapper.cs" />
+    <Compile Include="Frontend\Mappers\CacheBreakerProvider.cs" />
+    <Compile Include="Frontend\Mappers\FaviconMapper.cs" />
+    <Compile Include="Frontend\Mappers\IMapHttpRequestsToDisk.cs" />
+    <Compile Include="Frontend\Mappers\IndexHtmlMapper.cs" />
+    <Compile Include="Frontend\Mappers\LogFileMapper.cs" />
+    <Compile Include="Frontend\Mappers\MediaCoverMapper.cs" />
+    <Compile Include="Frontend\Mappers\StaticResourceMapper.cs" />
+    <Compile Include="Frontend\Mappers\StaticResourceMapperBase.cs" />
+    <Compile Include="Frontend\Mappers\UpdateLogFileMapper.cs" />
+    <Compile Include="Frontend\StaticResourceModule.cs" />
+    <Compile Include="Health\HealthModule.cs" />
+    <Compile Include="Health\HealthResource.cs" />
+    <Compile Include="History\HistoryModule.cs" />
+    <Compile Include="History\HistoryResource.cs" />
+    <Compile Include="Indexers\IndexerModule.cs" />
+    <Compile Include="Indexers\IndexerResource.cs" />
+    <Compile Include="Indexers\ReleaseModule.cs" />
+    <Compile Include="Indexers\ReleaseResource.cs" />
+    <Compile Include="Logs\LogFileModule.cs" />
+    <Compile Include="Logs\LogFileModuleBase.cs" />
+    <Compile Include="Logs\LogFileResource.cs" />
+    <Compile Include="Logs\LogModule.cs" />
+    <Compile Include="Logs\LogResource.cs" />
+    <Compile Include="Logs\UpdateLogFileModule.cs" />
+    <Compile Include="MediaCovers\MediaCoverModule.cs" />
+    <Compile Include="Metadata\MetadataModule.cs" />
+    <Compile Include="Metadata\MetadataResource.cs" />
+    <Compile Include="NancyBootstrapper.cs" />
+    <Compile Include="Notifications\NotificationModule.cs" />
+    <Compile Include="Notifications\NotificationResource.cs" />
+    <Compile Include="NzbDroneApiModule.cs" />
+    <Compile Include="NzbDroneFeedModule.cs" />
+    <Compile Include="NzbDroneRestModule.cs" />
+    <Compile Include="NzbDroneRestModuleWithSignalR.cs" />
+    <Compile Include="PagingResource.cs" />
+    <Compile Include="Profiles\Languages\LanguageModule.cs" />
+    <Compile Include="Profiles\Languages\LanguageResource.cs" />
+    <Compile Include="Profiles\LegacyProfileModule.cs" />
+    <Compile Include="Profiles\ProfileModule.cs" />
+    <Compile Include="Profiles\ProfileResource.cs" />
+    <Compile Include="Profiles\ProfileSchemaModule.cs" />
+    <Compile Include="Profiles\ProfileValidation.cs" />
+    <Compile Include="Properties\AssemblyInfo.cs" />
+    <Compile Include="ProviderModuleBase.cs" />
+    <Compile Include="ProviderResource.cs" />
+    <Compile Include="Qualities\QualityDefinitionModule.cs" />
+    <Compile Include="Qualities\QualityDefinitionResource.cs" />
+    <Compile Include="Queue\QueueModule.cs" />
+    <Compile Include="Queue\QueueResource.cs" />
+    <Compile Include="ResourceChangeMessage.cs" />
+    <Compile Include="Restrictions\RestrictionModule.cs" />
+    <Compile Include="Restrictions\RestrictionResource.cs" />
+    <Compile Include="REST\NotFoundException.cs" />
+    <Compile Include="REST\BadRequestException.cs" />
+    <Compile Include="REST\MethodNotAllowedException.cs" />
+    <Compile Include="REST\ResourceValidator.cs" />
+    <Compile Include="REST\RestModule.cs" />
+    <Compile Include="REST\RestResource.cs" />
+    <Compile Include="RootFolders\RootFolderModule.cs" />
+    <Compile Include="RootFolders\RootFolderResource.cs" />
+    <Compile Include="Movies\AlternativeTitleResource.cs" />
+    <Compile Include="MovieFiles\MovieFileResource.cs" />
+    <Compile Include="Movies\FetchMovieListModule.cs" />
+    <Compile Include="Movies\MovieLookupModule.cs" />
+    <Compile Include="Series\SeriesModule.cs" />
+    <Compile Include="Movies\MovieResource.cs" />
+    <Compile Include="Series\SeriesResource.cs" />
+    <Compile Include="System\Backup\BackupModule.cs" />
+    <Compile Include="System\Backup\BackupResource.cs" />
+    <Compile Include="System\Tasks\TaskModule.cs" />
+    <Compile Include="System\Tasks\TaskResource.cs" />
+    <Compile Include="System\SystemModule.cs" />
+    <Compile Include="Tags\TagModule.cs" />
+    <Compile Include="Tags\TagResource.cs" />
+    <Compile Include="TinyIoCNancyBootstrapper.cs" />
+    <Compile Include="Update\UpdateModule.cs" />
+    <Compile Include="Update\UpdateResource.cs" />
+    <Compile Include="Validation\NetImportSyncIntervalValidator.cs" />
+    <Compile Include="Validation\RssSyncIntervalValidator.cs" />
+    <Compile Include="Validation\EmptyCollectionValidator.cs" />
+    <Compile Include="Validation\RuleBuilderExtensions.cs" />
+    <Compile Include="Wanted\LegacyMissingModule.cs" />
+    <Compile Include="Wanted\MovieCutoffModule.cs" />
+    <Compile Include="Wanted\MovieMissingModule.cs" />
+    <Compile Include="Movies\MovieDiscoverModule.cs" />
+    <Compile Include="NetImport\ImportExclusionsModule.cs" />
+    <Compile Include="NetImport\ImportExclusionsResource.cs" />
+  </ItemGroup>
+  <ItemGroup>
+    <None Include="app.config" />
+    <None Include="packages.config">
+      <SubType>Designer</SubType>
+    </None>
+  </ItemGroup>
+  <ItemGroup>
+    <ProjectReference Include="..\Marr.Data\Marr.Data.csproj">
+      <Project>{F6FC6BE7-0847-4817-A1ED-223DC647C3D7}</Project>
+      <Name>Marr.Data</Name>
+    </ProjectReference>
+    <ProjectReference Include="..\NzbDrone.Common\NzbDrone.Common.csproj">
+      <Project>{F2BE0FDF-6E47-4827-A420-DD4EF82407F8}</Project>
+      <Name>NzbDrone.Common</Name>
+    </ProjectReference>
+    <ProjectReference Include="..\NzbDrone.Core\NzbDrone.Core.csproj">
+      <Project>{FF5EE3B6-913B-47CE-9CEB-11C51B4E1205}</Project>
+      <Name>NzbDrone.Core</Name>
+    </ProjectReference>
+    <ProjectReference Include="..\NzbDrone.SignalR\NzbDrone.SignalR.csproj">
+      <Project>{7C2CC69F-5CA0-4E5C-85CB-983F9F6C3B36}</Project>
+      <Name>NzbDrone.SignalR</Name>
+    </ProjectReference>
+  </ItemGroup>
+  <ItemGroup />
+  <Import Project="$(MSBuildToolsPath)\Microsoft.CSharp.targets" />
   <!-- To modify your build process, add your task inside one of the targets below and uncomment it.
 			 Other similar extension points exist, see Microsoft.Common.targets.
 	<Target Name="BeforeBuild">
 	</Target>
 	<Target Name="AfterBuild">
 	</Target>
-	-->
+	-->
 </Project>
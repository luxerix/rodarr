﻿using System;
using System.Collections.Generic;
using System.Linq;
using NzbDrone.Api.REST;
using NzbDrone.Core.MediaCover;
using NzbDrone.Core.Tv;
using NzbDrone.Api.Series;

namespace NzbDrone.Api.Movie
{
    public class MovieResource : RestResource
    {
        public MovieResource()
        {
            Monitored = true;
        }

        //Todo: Sorters should be done completely on the client
        //Todo: Is there an easy way to keep IgnoreArticlesWhenSorting in sync between, Series, History, Missing?
        //Todo: We should get the entire Profile instead of ID and Name separately

        //View Only
        public string Title { get; set; }
        public List<AlternateTitleResource> AlternateTitles { get; set; }
        public string SortTitle { get; set; }
        public long? SizeOnDisk { get; set; }
        public MovieStatusType Status { get; set; }
        public string Overview { get; set; }
        public DateTime? InCinemas { get; set; }
        public DateTime? PhysicalRelease { get; set; }
        public List<MediaCover> Images { get; set; }
        public string Website { get; set; }
        public bool Downloaded { get; set; }
        public string RemotePoster { get; set; }
        public int Year { get; set; }

        //View & Edit
        public string Path { get; set; }
        public int ProfileId { get; set; }

        //Editing Only
        public bool Monitored { get; set; }
        public int Runtime { get; set; }
        public DateTime? LastInfoSync { get; set; }
        public string CleanTitle { get; set; }
        public string ImdbId { get; set; }
        public int TmdbId { get; set; }
        public string TitleSlug { get; set; }
        public string RootFolderPath { get; set; }
        public string Certification { get; set; }
        public List<string> Genres { get; set; }
        public HashSet<int> Tags { get; set; }
        public DateTime Added { get; set; }
        public AddMovieOptions AddOptions { get; set; }
        public Ratings Ratings { get; set; }
        public List<string> AlternativeTitles { get; set; }

        //TODO: Add series statistics as a property of the series (instead of individual properties)

        //Used to support legacy consumers
        public int QualityProfileId
        {
            get
            {
                return ProfileId;
            }
            set
            {
                if (value > 0 && ProfileId == 0)
                {
                    ProfileId = value;
                }
            }
        }
    }

    public static class MovieResourceMapper
    {
        public static MovieResource ToResource(this Core.Tv.Movie model)
        {
            if (model == null) return null;

            long Size = model.MovieFile.Value != null ? model.MovieFile.Value.Size : 0;

            return new MovieResource
            {
                Id = model.Id,
                TmdbId = model.TmdbId,
                Title = model.Title,
                //AlternateTitles
                SortTitle = model.SortTitle,
                InCinemas = model.InCinemas,
<<<<<<< HEAD
                PhysicalRelease = model.PhysicalRelease,
=======

                Downloaded = model.MovieFile.Value != null,
>>>>>>> 49537a2e
                //TotalEpisodeCount
                //EpisodeCount
                //EpisodeFileCount
                //SizeOnDisk
                Status = model.Status,
                Overview = model.Overview,
                //NextAiring
                //PreviousAiring
                Images = model.Images,
                
                Year = model.Year,
                
                Path = model.Path,
                ProfileId = model.ProfileId,
                
                Monitored = model.Monitored,

                SizeOnDisk = Size,

                Runtime = model.Runtime,
                LastInfoSync = model.LastInfoSync,
                CleanTitle = model.CleanTitle,
                ImdbId = model.ImdbId,
                TitleSlug = model.TitleSlug,
                RootFolderPath = model.RootFolderPath,
                Certification = model.Certification,
                Website = model.Website,
                Genres = model.Genres,
                Tags = model.Tags,
                Added = model.Added,
                AddOptions = model.AddOptions,
                AlternativeTitles = model.AlternativeTitles,
                Ratings = model.Ratings
            };
        }

        public static Core.Tv.Movie ToModel(this MovieResource resource)
        {
            if (resource == null) return null;

            return new Core.Tv.Movie
            {
                Id = resource.Id,
                TmdbId = resource.TmdbId,

                Title = resource.Title,
                //AlternateTitles
                SortTitle = resource.SortTitle,
                InCinemas = resource.InCinemas,
                PhysicalRelease = resource.PhysicalRelease,
                //TotalEpisodeCount
                //EpisodeCount
                //EpisodeFileCount
                //SizeOnDisk
                Overview = resource.Overview,
                //NextAiring
                //PreviousAiring
                Images = resource.Images,

                Year = resource.Year,

                Path = resource.Path,
                ProfileId = resource.ProfileId,

                Monitored = resource.Monitored,

                Runtime = resource.Runtime,
                LastInfoSync = resource.LastInfoSync,
                CleanTitle = resource.CleanTitle,
                ImdbId = resource.ImdbId,
                TitleSlug = resource.TitleSlug,
                RootFolderPath = resource.RootFolderPath,
                Certification = resource.Certification,
                Website = resource.Website,
                Genres = resource.Genres,
                Tags = resource.Tags,
                Added = resource.Added,
                AddOptions = resource.AddOptions,
                AlternativeTitles = resource.AlternativeTitles,
                Ratings = resource.Ratings
            };
        }

        public static Core.Tv.Movie ToModel(this MovieResource resource, Core.Tv.Movie movie)
        {
            movie.ImdbId = resource.ImdbId;
            movie.TmdbId = resource.TmdbId;

            movie.Path = resource.Path;
            movie.ProfileId = resource.ProfileId;

            movie.Monitored = resource.Monitored;

            movie.RootFolderPath = resource.RootFolderPath;
            movie.Tags = resource.Tags;
            movie.AddOptions = resource.AddOptions;

            return movie;
        }

        public static List<MovieResource> ToResource(this IEnumerable<Core.Tv.Movie> movies)
        {
            return movies.Select(ToResource).ToList();
        }
    }
}<|MERGE_RESOLUTION|>--- conflicted
+++ resolved
@@ -90,12 +90,9 @@
                 //AlternateTitles
                 SortTitle = model.SortTitle,
                 InCinemas = model.InCinemas,
-<<<<<<< HEAD
                 PhysicalRelease = model.PhysicalRelease,
-=======
-
+              
                 Downloaded = model.MovieFile.Value != null,
->>>>>>> 49537a2e
                 //TotalEpisodeCount
                 //EpisodeCount
                 //EpisodeFileCount

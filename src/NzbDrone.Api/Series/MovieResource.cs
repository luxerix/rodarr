--- conflicted
+++ resolved
@@ -85,20 +85,11 @@
             long size = 0;
             bool downloaded = false;
 
-<<<<<<< HEAD
-            if(model.MovieFile != null && model.MovieFile.IsLoaded)
-=======
             if (model.MovieFile != null && model.MovieFile.IsLoaded && model.MovieFile.Value != null)
->>>>>>> e774e6a0
             {
                 size = model.MovieFile.Value.Size;
                 downloaded = true;
             }
-<<<<<<< HEAD
-
-=======
->>>>>>> e774e6a0
-            //long Size = model.MovieFile != null ? model.MovieFile.Value.Size : 0;
 
             return new MovieResource
             {
@@ -109,11 +100,7 @@
                 SortTitle = model.SortTitle,
                 InCinemas = model.InCinemas,
                 PhysicalRelease = model.PhysicalRelease,
-<<<<<<< HEAD
                 HasFile = model.HasFile,
-=======
-              
->>>>>>> e774e6a0
                 Downloaded = downloaded,
                 //TotalEpisodeCount
                 //EpisodeCount

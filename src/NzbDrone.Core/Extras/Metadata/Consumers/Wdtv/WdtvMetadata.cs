--- conflicted
+++ resolved
@@ -72,11 +72,7 @@
                 return metadata;
             }
 
-<<<<<<< HEAD
-            ParsedEpisodeInfo parseResult = null;//Parser.Parser.ParseTitle(filename);
-=======
             var parseResult = Parser.Parser.ParseMovieTitle(filename, false);
->>>>>>> 1dbb856c
 
             if (parseResult != null)
             {

--- conflicted
+++ resolved
@@ -109,29 +109,10 @@
                 _logger.Debug("Generating Movie Metadata for: {0}", Path.Combine(movie.Path, movieFile.RelativePath));
                 var watched = GetExistingWatchedStatus(movie, movieFile.RelativePath);
 
-<<<<<<< HEAD
                 var sb = new StringBuilder();
                 var xws = new XmlWriterSettings();
                 xws.OmitXmlDeclaration = true;
                 xws.Indent = false;
-=======
-                details.Add(new XElement("plot", movie.Overview));
-                details.Add(new XElement("id", movie.ImdbId));
-
-                if (movie.ImdbId.IsNotNullOrWhiteSpace())
-                {
-                    var imdbId = new XElement("uniqueid", movie.ImdbId);
-                    imdbId.SetAttributeValue("type", "imdb");
-                    imdbId.SetAttributeValue("default", true);
-                    details.Add(imdbId);
-                }
-
-                var uniqueId = new XElement("uniqueid", movie.TmdbId);
-                uniqueId.SetAttributeValue("type", "tmdb");
-                details.Add(uniqueId);
-
-                details.Add(new XElement("year", movie.Year));
->>>>>>> 961fe70c
 
                 using (var xw = XmlWriter.Create(sb, xws))
                 {
@@ -146,11 +127,24 @@
                     {
                         details.Add(new XElement("rating", movie.Ratings.Value));
                     }
-
+                    
                     details.Add(new XElement("plot", movie.Overview));
                     details.Add(new XElement("id", movie.ImdbId));
+
+                    if (movie.ImdbId.IsNotNullOrWhiteSpace())
+                    {
+                        var imdbId = new XElement("uniqueid", movie.ImdbId);
+                        imdbId.SetAttributeValue("type", "imdb");
+                        imdbId.SetAttributeValue("default", true);
+                        details.Add(imdbId);
+                    }
+
+                    var uniqueId = new XElement("uniqueid", movie.TmdbId);
+                    uniqueId.SetAttributeValue("type", "tmdb");
+                    details.Add(uniqueId);
+
                     details.Add(new XElement("year", movie.Year));
-
+                    
                     if (movie.InCinemas.HasValue)
                     {
                         details.Add(new XElement("premiered", movie.InCinemas.Value.ToString("yyyy-MM-dd")));

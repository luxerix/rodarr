﻿using System;
using System.Collections.Generic;
using System.IO;
using System.Linq;
using System.Text;
using System.Text.RegularExpressions;
using System.Xml;
using System.Xml.Linq;
using NLog;
using NzbDrone.Common.Disk;
using NzbDrone.Common.Extensions;
using NzbDrone.Core.Extras.Metadata.Files;
using NzbDrone.Core.MediaCover;
using NzbDrone.Core.MediaFiles;
using NzbDrone.Core.Parser.Model;
using NzbDrone.Core.Tv;

namespace NzbDrone.Core.Extras.Metadata.Consumers.Roksbox
{
    public class RoksboxMetadata : MetadataBase<RoksboxMetadataSettings>
    {
        private readonly IMapCoversToLocal _mediaCoverService;
        private readonly IDiskProvider _diskProvider;
        private readonly Logger _logger;

        public RoksboxMetadata(IMapCoversToLocal mediaCoverService,
                            IDiskProvider diskProvider,
                            Logger logger)
        {
            _mediaCoverService = mediaCoverService;
            _diskProvider = diskProvider;
            _logger = logger;
        }

        //Re-enable when/if we store and use mpaa certification
        //private static List<string> ValidCertification = new List<string> { "G", "NC-17", "PG", "PG-13", "R", "UR", "UNRATED", "NR", "TV-Y", "TV-Y7", "TV-Y7-FV", "TV-G", "TV-PG", "TV-14", "TV-MA" };

        public override string Name => "Roksbox";

        public override string GetFilenameAfterMove(Movie movie, MovieFile movieFile, MetadataFile metadataFile)
        {
            var movieFilePath = Path.Combine(movie.Path, movieFile.RelativePath);

            if (metadataFile.Type == MetadataType.MovieImage)
            {
                return GetMovieFileImageFilename(movieFilePath);
            }

            if (metadataFile.Type == MetadataType.MovieMetadata)
            {
                return GetMovieFileMetadataFilename(movieFilePath);
            }

            _logger.Debug("Unknown movie file metadata: {0}", metadataFile.RelativePath);
            return Path.Combine(movie.Path, metadataFile.RelativePath);
        }

        public override MetadataFile FindMetadataFile(Movie movie, string path)
        {
            var filename = Path.GetFileName(path);

            if (filename == null) return null;
            var parentdir = Directory.GetParent(path);

            var metadata = new MetadataFile
                           {
                               MovieId = movie.Id,
                               Consumer = GetType().Name,
                               RelativePath = movie.Path.GetRelativePath(path)
                           };

            var parseResult = Parser.Parser.ParseMovieTitle(filename, false);

<<<<<<< HEAD
                metadata.Type = MetadataType.SeriesImage;
                return metadata;
            }

            ParsedEpisodeInfo parseResult = null;//Parser.Parser.ParseTitle(filename);

            if (parseResult != null &&
                !parseResult.FullSeason)
=======
            if (parseResult != null)
>>>>>>> 1dbb856c
            {
                var extension = Path.GetExtension(filename).ToLowerInvariant();

                if (extension == ".xml")
                {
                    metadata.Type = MetadataType.MovieMetadata;
                    return metadata;
                }

                if (extension == ".jpg")
                {
                    if (Path.GetFileNameWithoutExtension(filename).Equals(parentdir.Name, StringComparison.InvariantCultureIgnoreCase))
                    {
                        metadata.Type = MetadataType.MovieImage;
                        return metadata;
                    }
                }
            }

            return null;
        }

        public override MetadataFileResult MovieMetadata(Movie movie, MovieFile movieFile)
        {
            if (!Settings.MovieMetadata)
            {
                return null;
            }

            _logger.Debug("Generating Movie File Metadata for: {0}", movieFile.RelativePath);

            var xmlResult = string.Empty;

                var sb = new StringBuilder();
                var xws = new XmlWriterSettings();
                xws.OmitXmlDeclaration = true;
                xws.Indent = false;

                using (var xw = XmlWriter.Create(sb, xws))
                {
                    var doc = new XDocument();

                    var details = new XElement("video");
                    details.Add(new XElement("title", movie.Title));

                    details.Add(new XElement("genre", string.Join(" / ", movie.Genres)));
                    details.Add(new XElement("description", movie.Overview));
                    details.Add(new XElement("length", movie.Runtime));

                    doc.Add(details);
                    doc.Save(xw);

                    xmlResult += doc.ToString();
                    xmlResult += Environment.NewLine;
                }


            return new MetadataFileResult(GetMovieFileMetadataFilename(movieFile.RelativePath), xmlResult.Trim(Environment.NewLine.ToCharArray()));
        }

        public override List<ImageFileResult> MovieImages(Movie movie, MovieFile movieFile)
        {
            if (!Settings.MovieImages)
            {
                return new List<ImageFileResult>();
            }

            var image = movie.Images.SingleOrDefault(c => c.CoverType == MediaCoverTypes.Poster) ?? movie.Images.FirstOrDefault();
            if (image == null)
            {
                _logger.Trace("Failed to find suitable Movie image for movie {0}.", movie.Title);
                return null;
            }

            var source = _mediaCoverService.GetCoverPath(movie.Id, image.CoverType);
            var destination = Path.GetFileName(movie.Path) + Path.GetExtension(source);

            return new List<ImageFileResult> { new ImageFileResult(destination, source) };
        }

        private string GetMovieFileMetadataFilename(string movieFilePath)
        {
            return Path.ChangeExtension(movieFilePath, "xml");
        }

        private string GetMovieFileImageFilename(string movieFilePath)
        {
            return Path.ChangeExtension(movieFilePath, "jpg");
        }
    }
}<|MERGE_RESOLUTION|>--- conflicted
+++ resolved
@@ -71,18 +71,7 @@
 
             var parseResult = Parser.Parser.ParseMovieTitle(filename, false);
 
-<<<<<<< HEAD
-                metadata.Type = MetadataType.SeriesImage;
-                return metadata;
-            }
-
-            ParsedEpisodeInfo parseResult = null;//Parser.Parser.ParseTitle(filename);
-
-            if (parseResult != null &&
-                !parseResult.FullSeason)
-=======
             if (parseResult != null)
->>>>>>> 1dbb856c
             {
                 var extension = Path.GetExtension(filename).ToLowerInvariant();
 

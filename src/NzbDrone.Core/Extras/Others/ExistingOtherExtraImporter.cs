--- conflicted
+++ resolved
@@ -37,11 +37,7 @@
 
             foreach (var possibleExtraFile in filterResult.FilesOnDisk)
             {
-<<<<<<< HEAD
-                LocalEpisode localEpisode = null;//_parsingService.GetLocalEpisode(possibleExtraFile, series);
-=======
                 var extension = Path.GetExtension(possibleExtraFile);
->>>>>>> 1dbb856c
 
                 if (extension.IsNullOrWhiteSpace())
                 {

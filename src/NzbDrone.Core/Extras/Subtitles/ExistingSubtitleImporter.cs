using System.Collections.Generic;
using System.IO;
using System.Linq;
using NLog;
using NzbDrone.Common.Extensions;
using NzbDrone.Core.Extras.Files;
using NzbDrone.Core.Parser;
using NzbDrone.Core.Parser.Model;
using NzbDrone.Core.Tv;

namespace NzbDrone.Core.Extras.Subtitles
{
    public class ExistingSubtitleImporter : ImportExistingExtraFilesBase<SubtitleFile>
    {
        private readonly IExtraFileService<SubtitleFile> _subtitleFileService;
        private readonly IParsingService _parsingService;
        private readonly Logger _logger;

        public ExistingSubtitleImporter(IExtraFileService<SubtitleFile> subtitleFileService,
                                        IParsingService parsingService,
                                        Logger logger)
            : base (subtitleFileService)
        {
            _subtitleFileService = subtitleFileService;
            _parsingService = parsingService;
            _logger = logger;
        }

        public override int Order => 1;

        public override IEnumerable<ExtraFile> ProcessFiles(Movie movie, List<string> filesOnDisk, List<string> importedFiles)
        {
            _logger.Debug("Looking for existing subtitle files in {0}", movie.Path);

            var subtitleFiles = new List<SubtitleFile>();
            var filterResult = FilterAndClean(movie, filesOnDisk, importedFiles);

            foreach (var possibleSubtitleFile in filterResult.FilesOnDisk)
            {
                var extension = Path.GetExtension(possibleSubtitleFile);

                if (SubtitleFileExtensions.Extensions.Contains(extension))
                {
<<<<<<< HEAD
                    LocalEpisode localEpisode = null;//_parsingService.GetLocalEpisode(possibleSubtitleFile, series);
=======
                    var localMovie = _parsingService.GetLocalMovie(possibleSubtitleFile, movie);
>>>>>>> 1dbb856c

                    if (localMovie == null)
                    {
                        _logger.Debug("Unable to parse subtitle file: {0}", possibleSubtitleFile);
                        continue;
                    }

                    if (localMovie.Movie == null)
                    {
                        _logger.Debug("Cannot find related movie for: {0}", possibleSubtitleFile);
                        continue;
                    }

                    var subtitleFile = new SubtitleFile
                                       {
                                           MovieId = movie.Id,
                                           MovieFileId = localMovie.Movie.MovieFileId,
                                           RelativePath = movie.Path.GetRelativePath(possibleSubtitleFile),
                                           Language = LanguageParser.ParseSubtitleLanguage(possibleSubtitleFile),
                                           Extension = extension
                                       };

                    subtitleFiles.Add(subtitleFile);
                }
            }

            _logger.Info("Found {0} existing subtitle files", subtitleFiles.Count);
            _subtitleFileService.Upsert(subtitleFiles);

            // Return files that were just imported along with files that were
            // previously imported so previously imported files aren't imported twice

            return subtitleFiles.Concat(filterResult.PreviouslyImported);
        }
    }
}<|MERGE_RESOLUTION|>--- conflicted
+++ resolved
@@ -41,11 +41,7 @@
 
                 if (SubtitleFileExtensions.Extensions.Contains(extension))
                 {
-<<<<<<< HEAD
-                    LocalEpisode localEpisode = null;//_parsingService.GetLocalEpisode(possibleSubtitleFile, series);
-=======
                     var localMovie = _parsingService.GetLocalMovie(possibleSubtitleFile, movie);
->>>>>>> 1dbb856c
 
                     if (localMovie == null)
                     {

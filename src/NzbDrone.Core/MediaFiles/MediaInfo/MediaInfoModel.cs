--- conflicted
+++ resolved
@@ -49,23 +49,12 @@
                     return AudioChannelPositionsText.ContainsIgnoreCase("LFE") ? AudioChannels - 1 + 0.1m : AudioChannels;
                 }
 
-<<<<<<< HEAD
-                    return
-                        AudioChannelPositions.Replace(" / ", "$")
-                            .Split('$')
-                            .First()
-                            .Split('/')
-                            .Sum(s => decimal.Parse(s, CultureInfo.InvariantCulture));
-
-                
-=======
                 return
                     AudioChannelPositions.Replace("Object Based /", "").Replace(" / ", "$")
                         .Split('$')
                         .First()
                         .Split('/')
                         .Sum(s => decimal.Parse(s, CultureInfo.InvariantCulture));
->>>>>>> 2bda0f70
             }
         }
     }

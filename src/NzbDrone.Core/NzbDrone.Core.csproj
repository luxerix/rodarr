<<<<<<< HEAD
﻿<?xml version="1.0" encoding="utf-8"?>
<Project ToolsVersion="4.0" DefaultTargets="Build" xmlns="http://schemas.microsoft.com/developer/msbuild/2003">
  <PropertyGroup>
    <Configuration Condition=" '$(Configuration)' == '' ">Debug</Configuration>
    <Platform Condition=" '$(Platform)' == '' ">x86</Platform>
    <ProductVersion>8.0.30703</ProductVersion>
    <SchemaVersion>2.0</SchemaVersion>
    <ProjectGuid>{FF5EE3B6-913B-47CE-9CEB-11C51B4E1205}</ProjectGuid>
    <OutputType>Library</OutputType>
    <AppDesignerFolder>Properties</AppDesignerFolder>
    <RootNamespace>NzbDrone.Core</RootNamespace>
    <AssemblyName>NzbDrone.Core</AssemblyName>
    <TargetFrameworkVersion>v4.0</TargetFrameworkVersion>
    <TargetFrameworkProfile>
    </TargetFrameworkProfile>
    <FileAlignment>512</FileAlignment>
    <PublishUrl>publish\</PublishUrl>
    <Install>true</Install>
    <InstallFrom>Disk</InstallFrom>
    <UpdateEnabled>false</UpdateEnabled>
    <UpdateMode>Foreground</UpdateMode>
    <UpdateInterval>7</UpdateInterval>
    <UpdateIntervalUnits>Days</UpdateIntervalUnits>
    <UpdatePeriodically>false</UpdatePeriodically>
    <UpdateRequired>false</UpdateRequired>
    <MapFileExtensions>true</MapFileExtensions>
    <ApplicationRevision>0</ApplicationRevision>
    <ApplicationVersion>1.0.0.%2a</ApplicationVersion>
    <IsWebBootstrapper>false</IsWebBootstrapper>
    <UseApplicationTrust>false</UseApplicationTrust>
    <BootstrapperEnabled>true</BootstrapperEnabled>
    <SolutionDir Condition="$(SolutionDir) == '' Or $(SolutionDir) == '*Undefined*'">..\</SolutionDir>
    <RestorePackages>true</RestorePackages>
  </PropertyGroup>
  <PropertyGroup Condition=" '$(Configuration)|$(Platform)' == 'Debug|x86' ">
    <PlatformTarget>x86</PlatformTarget>
    <DebugSymbols>true</DebugSymbols>
    <DebugType>full</DebugType>
    <Optimize>false</Optimize>
    <OutputPath>..\..\_output\</OutputPath>
    <DefineConstants>DEBUG;TRACE</DefineConstants>
    <ErrorReport>prompt</ErrorReport>
    <WarningLevel>4</WarningLevel>
  </PropertyGroup>
  <PropertyGroup Condition=" '$(Configuration)|$(Platform)' == 'Release|x86' ">
    <PlatformTarget>x86</PlatformTarget>
    <DebugType>pdbonly</DebugType>
    <Optimize>true</Optimize>
    <OutputPath>..\..\_output\</OutputPath>
    <DefineConstants>TRACE</DefineConstants>
    <ErrorReport>prompt</ErrorReport>
    <WarningLevel>4</WarningLevel>
  </PropertyGroup>
  <ItemGroup>
    <Reference Include="FluentMigrator, Version=1.6.2.0, Culture=neutral, PublicKeyToken=aacfc7de5acabf05, processorArchitecture=MSIL">
      <HintPath>..\packages\FluentMigrator.1.6.2\lib\40\FluentMigrator.dll</HintPath>
      <Private>True</Private>
    </Reference>
    <Reference Include="FluentMigrator.Runner, Version=1.6.2.0, Culture=neutral, PublicKeyToken=aacfc7de5acabf05, processorArchitecture=MSIL">
      <HintPath>..\packages\FluentMigrator.Runner.1.6.2\lib\40\FluentMigrator.Runner.dll</HintPath>
      <Private>True</Private>
    </Reference>
    <Reference Include="FluentValidation, Version=6.2.1.0, Culture=neutral, processorArchitecture=MSIL">
      <HintPath>..\packages\FluentValidation.6.2.1.0\lib\portable-net40+sl50+wp80+win8+wpa81\FluentValidation.dll</HintPath>
      <Private>True</Private>
    </Reference>
    <Reference Include="Growl.Connector, Version=2.0.0.0, Culture=neutral, PublicKeyToken=980c2339411be384, processorArchitecture=MSIL">
      <SpecificVersion>False</SpecificVersion>
      <HintPath>..\Libraries\Growl.Connector.dll</HintPath>
    </Reference>
    <Reference Include="Growl.CoreLibrary, Version=2.0.0.0, Culture=neutral, PublicKeyToken=13e59d82e007b064, processorArchitecture=MSIL">
      <SpecificVersion>False</SpecificVersion>
      <HintPath>..\Libraries\Growl.CoreLibrary.dll</HintPath>
    </Reference>
    <Reference Include="ImageResizer, Version=3.4.3.103, Culture=neutral, processorArchitecture=MSIL">
      <SpecificVersion>False</SpecificVersion>
      <HintPath>..\packages\ImageResizer.3.4.3\lib\ImageResizer.dll</HintPath>
    </Reference>
    <Reference Include="Newtonsoft.Json, Version=6.0.0.0, Culture=neutral, PublicKeyToken=30ad4fe6b2a6aeed, processorArchitecture=MSIL">
      <SpecificVersion>False</SpecificVersion>
      <HintPath>..\packages\Newtonsoft.Json.6.0.6\lib\net40\Newtonsoft.Json.dll</HintPath>
    </Reference>
    <Reference Include="NLog, Version=4.0.0.0, Culture=neutral, PublicKeyToken=5120e14c03d0593c, processorArchitecture=MSIL">
      <HintPath>..\packages\NLog.4.3.11\lib\net40\NLog.dll</HintPath>
      <Private>True</Private>
    </Reference>
    <Reference Include="OAuth">
      <HintPath>..\packages\OAuth.1.0.3\lib\net40\OAuth.dll</HintPath>
    </Reference>
    <Reference Include="CookComputing.XmlRpc, Version=2.5.0.0, Culture=neutral, processorArchitecture=MSIL">
      <SpecificVersion>False</SpecificVersion>
      <HintPath>..\packages\xmlrpcnet.2.5.0\lib\net20\CookComputing.XmlRpcV2.dll</HintPath>
    </Reference>
    <Reference Include="RestSharp, Version=105.2.3.0, Culture=neutral, processorArchitecture=MSIL">
      <HintPath>..\packages\RestSharp.105.2.3\lib\net4\RestSharp.dll</HintPath>
      <Private>True</Private>
    </Reference>
    <Reference Include="System" />
    <Reference Include="System.Core" />
    <Reference Include="System.Data" />
    <Reference Include="System.Drawing" />
    <Reference Include="System.ServiceModel" />
    <Reference Include="System.Runtime.Serialization" />
    <Reference Include="System.Web" />
    <Reference Include="System.Web.Extensions" />
    <Reference Include="System.Windows.Forms" />
    <Reference Include="System.Xml" />
    <Reference Include="System.Xml.Linq" />
    <Reference Include="Microsoft.CSharp" />
    <Reference Include="Prowlin">
      <HintPath>..\packages\Prowlin.0.9.4456.26422\lib\net40\Prowlin.dll</HintPath>
    </Reference>
    <Reference Include="System.Data.SQLite">
      <HintPath>..\Libraries\Sqlite\System.Data.SQLite.dll</HintPath>
    </Reference>
  </ItemGroup>
  <ItemGroup>
    <Compile Include="..\NzbDrone.Common\Properties\SharedAssemblyInfo.cs">
      <Link>Properties\SharedAssemblyInfo.cs</Link>
    </Compile>
    <Compile Include="Analytics\AnalyticsService.cs" />
    <Compile Include="Annotations\FieldDefinitionAttribute.cs" />
    <Compile Include="Authentication\AuthenticationType.cs" />
    <Compile Include="Authentication\User.cs" />
    <Compile Include="Authentication\UserRepository.cs" />
    <Compile Include="Authentication\UserService.cs" />
    <Compile Include="Datastore\Converters\QualityTagStringConverter.cs" />
    <Compile Include="Datastore\Migration\123_create_netimport_table.cs" />
    <Compile Include="Datastore\Migration\143_add_quality_tags.cs" />
    <Compile Include="Datastore\Migration\142_movie_extras.cs" />
    <Compile Include="Datastore\Migration\140_add_alternative_titles_table.cs" />
    <Compile Include="Datastore\Migration\141_fix_duplicate_alt_titles.cs" />
    <Compile Include="DecisionEngine\Specifications\RequiredIndexerFlagsSpecification.cs" />
    <Compile Include="Housekeeping\Housekeepers\CleanupOrphanedAlternativeTitles.cs" />
    <Compile Include="MediaFiles\EpisodeImport\Specifications\GrabbedReleaseQualitySpecification.cs" />
    <Compile Include="MediaFiles\Events\MovieFileUpdatedEvent.cs" />
    <Compile Include="Datastore\Migration\134_add_remux_qualities_for_the_wankers.cs" />
    <Compile Include="Datastore\Migration\129_add_parsed_movie_info_to_pending_release.cs" />
    <Compile Include="Datastore\Migration\128_remove_kickass.cs" />
    <Compile Include="Datastore\Migration\130_remove_wombles_kickass.cs" />
    <Compile Include="Datastore\Migration\132_rename_torrent_downloadstation.cs" />
    <Compile Include="Datastore\Migration\133_add_minimumavailability.cs" />
    <Compile Include="IndexerSearch\CutoffUnmetMoviesSearchCommand.cs" />
    <Compile Include="Indexers\HDBits\HDBitsInfo.cs" />
    <Compile Include="Movies\AlternativeTitles\AlternativeTitle.cs" />
    <Compile Include="Movies\AlternativeTitles\AlternativeTitleRepository.cs" />
    <Compile Include="Movies\AlternativeTitles\AlternativeTitleService.cs" />
    <Compile Include="NetImport\NetImportListLevels.cs" />
    <Compile Include="NetImport\TMDb\TMDbLanguageCodes.cs" />
    <Compile Include="NetImport\TMDb\TMDbSettings.cs" />
    <Compile Include="NetImport\TMDb\TMDbListType.cs" />
    <Compile Include="NetImport\TMDb\TMDbImport.cs" />
    <Compile Include="NetImport\TMDb\TMDbParser.cs" />
    <Compile Include="NetImport\TMDb\TMDbRequestGenerator.cs" />
    <Compile Include="NetImport\Trakt\TraktAPI.cs" />
    <Compile Include="NetImport\Trakt\TraktImport.cs" />
    <Compile Include="NetImport\Trakt\TraktListType.cs" />
    <Compile Include="NetImport\Trakt\TraktParser.cs" />
    <Compile Include="NetImport\Trakt\TraktRequestGenerator.cs" />
    <Compile Include="NetImport\Trakt\TraktSettings.cs" />
    <Compile Include="NetImport\CouchPotato\CouchPotatoAPI.cs" />
    <Compile Include="NetImport\CouchPotato\CouchPotatoParser.cs" />
    <Compile Include="NetImport\CouchPotato\CouchPotatoRequestGenerator.cs" />
    <Compile Include="NetImport\CouchPotato\CouchPotatoSettings.cs" />
    <Compile Include="NetImport\CouchPotato\CouchPotatoImport.cs" />
    <Compile Include="NetImport\StevenLu\StevenLuAPI.cs" />
    <Compile Include="NetImport\StevenLu\StevenLuParser.cs" />
    <Compile Include="NetImport\StevenLu\StevenLuRequestGenerator.cs" />
    <Compile Include="NetImport\StevenLu\StevenLuSettings.cs" />
    <Compile Include="NetImport\StevenLu\StevenLuImport.cs" />
    <Compile Include="NetImport\Exceptions\NetImportException.cs" />
    <Compile Include="NetImport\HttpNetImportBase.cs" />
    <Compile Include="NetImport\NetImportSearchService.cs" />
    <Compile Include="NetImport\NetImportFactory.cs" />
    <Compile Include="NetImport\IProcessNetImportResponse.cs" />
    <Compile Include="NetImport\NetImportBaseSettings.cs" />
    <Compile Include="NetImport\NetImportPageableRequest.cs" />
    <Compile Include="NetImport\NetImportPageableRequestChain.cs" />
    <Compile Include="NetImport\INetImportRequestGenerator.cs" />
    <Compile Include="NetImport\RSSImport\RSSImportParser.cs" />
    <Compile Include="NetImport\RSSImport\RSSImportRequestGenerator.cs" />
    <Compile Include="NetImport\NetImportRequest.cs" />
    <Compile Include="NetImport\NetImportResponse.cs" />
    <Compile Include="NetImport\NetImportBase.cs" />
    <Compile Include="NetImport\NetImportRepository.cs" />
    <Compile Include="NetImport\INetImport.cs" />
    <Compile Include="NetImport\NetImportDefinition.cs" />
    <Compile Include="NetImport\RSSImport\RSSImport.cs" />
    <Compile Include="NetImport\RSSImport\RSSImportSettings.cs" />
    <Compile Include="Backup\Backup.cs" />
    <Compile Include="Backup\BackupCommand.cs" />
    <Compile Include="Backup\BackupService.cs" />
    <Compile Include="Backup\MakeDatabaseBackup.cs" />
    <Compile Include="Blacklisting\Blacklist.cs" />
    <Compile Include="Blacklisting\BlacklistRepository.cs" />
    <Compile Include="Blacklisting\BlacklistService.cs" />
    <Compile Include="Blacklisting\ClearBlacklistCommand.cs" />
    <Compile Include="Configuration\Config.cs" />
    <Compile Include="Configuration\ConfigFileProvider.cs" />
    <Compile Include="Configuration\ConfigRepository.cs" />
    <Compile Include="Configuration\ConfigService.cs" />
    <Compile Include="Configuration\Events\ConfigFileSavedEvent.cs" />
    <Compile Include="Configuration\Events\ConfigSavedEvent.cs" />
    <Compile Include="Configuration\IConfigService.cs" />
    <Compile Include="Configuration\InvalidConfigFileException.cs" />
    <Compile Include="Configuration\ResetApiKeyCommand.cs" />
    <Compile Include="DataAugmentation\DailySeries\DailySeries.cs" />
    <Compile Include="DataAugmentation\DailySeries\DailySeriesDataProxy.cs" />
    <Compile Include="DataAugmentation\DailySeries\DailySeriesService.cs" />
    <Compile Include="DataAugmentation\Scene\ISceneMappingProvider.cs" />
    <Compile Include="DataAugmentation\Scene\SceneMapping.cs" />
    <Compile Include="DataAugmentation\Scene\SceneMappingProxy.cs" />
    <Compile Include="DataAugmentation\Scene\SceneMappingRepository.cs" />
    <Compile Include="DataAugmentation\Scene\SceneMappingService.cs" />
    <Compile Include="DataAugmentation\Scene\SceneMappingsUpdatedEvent.cs" />
    <Compile Include="DataAugmentation\Scene\ServicesProvider.cs" />
    <Compile Include="DataAugmentation\Scene\UpdateSceneMappingCommand.cs" />
    <Compile Include="Datastore\BasicRepository.cs" />
    <Compile Include="Datastore\ConnectionStringFactory.cs" />
    <Compile Include="Datastore\Converters\BooleanIntConverter.cs" />
    <Compile Include="Datastore\Converters\DoubleConverter.cs" />
    <Compile Include="Datastore\Converters\EmbeddedDocumentConverter.cs" />
    <Compile Include="Datastore\Converters\EnumIntConverter.cs" />
    <Compile Include="Datastore\Converters\TimeSpanConverter.cs" />
    <Compile Include="Datastore\Converters\Int32Converter.cs" />
    <Compile Include="Datastore\Converters\GuidConverter.cs" />
    <Compile Include="Datastore\Converters\OsPathConverter.cs" />
    <Compile Include="Datastore\Converters\CommandConverter.cs" />
    <Compile Include="Datastore\Converters\ProviderSettingConverter.cs" />
    <Compile Include="Datastore\Converters\QualityIntConverter.cs" />
    <Compile Include="Datastore\Converters\UtcConverter.cs" />
    <Compile Include="Datastore\CorruptDatabaseException.cs" />
    <Compile Include="Datastore\Database.cs" />
    <Compile Include="Datastore\DbFactory.cs" />
    <Compile Include="Datastore\Events\ModelEvent.cs" />
    <Compile Include="Datastore\Extensions\MappingExtensions.cs" />
    <Compile Include="Datastore\Extensions\PagingSpecExtensions.cs" />
    <Compile Include="Datastore\Extensions\RelationshipExtensions.cs" />
    <Compile Include="Datastore\IEmbeddedDocument.cs" />
    <Compile Include="Datastore\LazyList.cs" />
    <Compile Include="Datastore\MainDatabase.cs" />
    <Compile Include="Datastore\LogDatabase.cs" />
    <Compile Include="Datastore\Migration\001_initial_setup.cs" />
    <Compile Include="Datastore\Migration\002_remove_tvrage_imdb_unique_constraint.cs" />
    <Compile Include="Datastore\Migration\003_remove_clean_title_from_scene_mapping.cs" />
    <Compile Include="Datastore\Migration\004_updated_history.cs" />
    <Compile Include="Datastore\Migration\126_update_qualities_and_profiles.cs" />
    <Compile Include="Datastore\Migration\125_fix_imdb_unique.cs" />
    <Compile Include="Datastore\Migration\124_add_preferred_tags_to_profile.cs" />
    <Compile Include="Datastore\Migration\122_add_movieid_to_blacklist.cs" />
    <Compile Include="Datastore\Migration\121_update_filedate_config.cs" />
    <Compile Include="Datastore\Migration\120_add_studio_to_table.cs" />
    <Compile Include="Datastore\Migration\119_add_youtube_trailer_id_table .cs" />
    <Compile Include="Datastore\Migration\118_update_movie_slug.cs" />
    <Compile Include="Datastore\Migration\117_update_movie_file.cs" />
    <Compile Include="Datastore\Migration\116_update_movie_sorttitle_again.cs" />
    <Compile Include="Datastore\Migration\115_update_movie_sorttitle.cs" />
    <Compile Include="Datastore\Migration\111_remove_bitmetv.cs" />
    <Compile Include="Datastore\Migration\112_remove_torrentleech.cs" />
    <Compile Include="Datastore\Migration\114_remove_fanzub.cs" />
    <Compile Include="Datastore\Migration\113_remove_broadcasthenet.cs" />
    <Compile Include="Datastore\Migration\108_update_schedule_interval.cs" />
    <Compile Include="Datastore\Migration\107_fix_movie_files.cs" />
    <Compile Include="Datastore\Migration\106_add_tmdb_stuff.cs" />
    <Compile Include="Datastore\Migration\105_fix_history_movieId.cs" />
    <Compile Include="Datastore\Migration\005_added_eventtype_to_history.cs" />
    <Compile Include="Datastore\Migration\006_add_index_to_log_time.cs" />
    <Compile Include="Datastore\Migration\007_add_renameEpisodes_to_naming.cs" />
    <Compile Include="Datastore\Migration\008_remove_backlog.cs" />
    <Compile Include="Datastore\Migration\009_fix_renameEpisodes.cs" />
    <Compile Include="Datastore\Migration\010_add_monitored.cs" />
    <Compile Include="Datastore\Migration\011_remove_ignored.cs" />
    <Compile Include="Datastore\Migration\012_remove_custom_start_date.cs" />
    <Compile Include="Datastore\Migration\013_add_air_date_utc.cs" />
    <Compile Include="Datastore\Migration\014_drop_air_date.cs" />
    <Compile Include="Datastore\Migration\015_add_air_date_as_string.cs" />
    <Compile Include="Datastore\Migration\016_updated_imported_history_item.cs" />
    <Compile Include="Datastore\Migration\017_reset_scene_names.cs" />
    <Compile Include="Datastore\Migration\018_remove_duplicates.cs" />
    <Compile Include="Datastore\Migration\019_restore_unique_constraints.cs" />
    <Compile Include="Datastore\Migration\020_add_year_and_seasons_to_series.cs" />
    <Compile Include="Datastore\Migration\021_drop_seasons_table.cs" />
    <Compile Include="Datastore\Migration\022_move_indexer_to_generic_provider.cs" />
    <Compile Include="Datastore\Migration\023_add_config_contract_to_indexers.cs" />
    <Compile Include="Datastore\Migration\024_drop_tvdb_episodeid.cs" />
    <Compile Include="Datastore\Migration\025_move_notification_to_generic_provider.cs" />
    <Compile Include="Datastore\Migration\026_add_config_contract_to_notifications.cs" />
    <Compile Include="Datastore\Migration\027_fix_omgwtfnzbs.cs" />
    <Compile Include="Datastore\Migration\028_add_blacklist_table.cs" />
    <Compile Include="Datastore\Migration\029_add_formats_to_naming_config.cs" />
    <Compile Include="Datastore\Migration\030_add_season_folder_format_to_naming_config.cs" />
    <Compile Include="Datastore\Migration\031_delete_old_naming_config_columns.cs" />
    <Compile Include="Datastore\Migration\032_set_default_release_group.cs" />
    <Compile Include="Datastore\Migration\033_add_api_key_to_pushover.cs" />
    <Compile Include="Datastore\Migration\034_remove_series_contraints.cs" />
    <Compile Include="Datastore\Migration\035_add_series_folder_format_to_naming_config.cs" />
    <Compile Include="Datastore\Migration\036_update_with_quality_converters.cs" />
    <Compile Include="Datastore\Migration\037_add_configurable_qualities.cs" />
    <Compile Include="Datastore\Migration\038_add_on_upgrade_to_notifications.cs" />
    <Compile Include="Datastore\Migration\039_add_metadata_tables.cs" />
    <Compile Include="Datastore\Migration\040_add_metadata_to_episodes_and_series.cs" />
    <Compile Include="Datastore\Migration\041_fix_xbmc_season_images_metadata.cs" />
    <Compile Include="Datastore\Migration\042_add_download_clients_table.cs" />
    <Compile Include="Datastore\Migration\043_convert_config_to_download_clients.cs" />
    <Compile Include="Datastore\Migration\044_fix_xbmc_episode_metadata.cs" />
    <Compile Include="Datastore\Migration\045_add_indexes.cs" />
    <Compile Include="Datastore\Migration\046_fix_nzb_su_url.cs" />
    <Compile Include="Datastore\Migration\047_add_published_date_blacklist_column.cs" />
    <Compile Include="Datastore\Migration\048_add_title_to_scenemappings.cs" />
    <Compile Include="Datastore\Migration\049_fix_dognzb_url.cs" />
    <Compile Include="Datastore\Migration\050_add_hash_to_metadata_files.cs" />
    <Compile Include="Datastore\Migration\051_download_client_import.cs" />
    <Compile Include="Datastore\Migration\052_add_columns_for_anime.cs" />
    <Compile Include="Datastore\Migration\053_add_series_sorttitle.cs" />
    <Compile Include="Datastore\Migration\054_rename_profiles.cs" />
    <Compile Include="Datastore\Migration\055_drop_old_profile_columns.cs" />
    <Compile Include="Datastore\Migration\056_add_mediainfo_to_episodefile.cs" />
    <Compile Include="Datastore\Migration\057_convert_episode_file_path_to_relative.cs" />
    <Compile Include="Datastore\Migration\058_drop_epsiode_file_path.cs" />
    <Compile Include="Datastore\Migration\059_add_enable_options_to_indexers.cs" />
    <Compile Include="Datastore\Migration\060_remove_enable_from_indexers.cs" />
    <Compile Include="Datastore\Migration\061_clear_bad_scene_names.cs" />
    <Compile Include="Datastore\Migration\062_convert_quality_models.cs" />
    <Compile Include="Datastore\Migration\063_add_remotepathmappings.cs" />
    <Compile Include="Datastore\Migration\064_add_remove_method_from_logs.cs" />
    <Compile Include="Datastore\Migration\065_make_scene_numbering_nullable.cs" />
    <Compile Include="Datastore\Migration\066_add_tags.cs" />
    <Compile Include="Datastore\Migration\067_add_added_to_series.cs" />
    <Compile Include="Datastore\Migration\068_add_release_restrictions.cs" />
    <Compile Include="Datastore\Migration\069_quality_proper.cs" />
    <Compile Include="Datastore\Migration\070_delay_profile.cs" />
    <Compile Include="Datastore\Migration\104_add_moviefiles_table.cs" />
    <Compile Include="Datastore\Migration\096_disable_kickass.cs" />
    <Compile Include="Datastore\Migration\095_add_additional_episodes_index.cs" />
    <Compile Include="Datastore\Migration\103_fix_metadata_file_extensions.cs" />
    <Compile Include="Datastore\Migration\101_add_ultrahd_quality_in_profiles.cs" />
    <Compile Include="Datastore\Migration\071_unknown_quality_in_profile.cs" />
    <Compile Include="Datastore\Migration\072_history_grabid.cs" />
    <Compile Include="Datastore\Migration\073_clear_ratings.cs" />
    <Compile Include="Datastore\Migration\074_disable_eztv.cs" />
    <Compile Include="Datastore\Migration\075_force_lib_update.cs" />
    <Compile Include="Datastore\Migration\076_add_users_table.cs" />
    <Compile Include="Datastore\Migration\077_add_add_options_to_series.cs" />
    <Compile Include="Datastore\Migration\078_add_commands_table.cs" />
    <Compile Include="Datastore\Migration\079_dedupe_tags.cs" />
    <Compile Include="Datastore\Migration\081_move_dot_prefix_to_transmission_category.cs" />
    <Compile Include="Datastore\Migration\082_add_fanzub_settings.cs" />
    <Compile Include="Datastore\Migration\083_additonal_blacklist_columns.cs" />
    <Compile Include="Datastore\Migration\084_update_quality_minmax_size.cs" />
    <Compile Include="Datastore\Migration\085_expand_transmission_urlbase.cs" />
    <Compile Include="Datastore\Migration\086_pushbullet_device_ids.cs" />
    <Compile Include="Datastore\Migration\087_remove_eztv.cs" />
    <Compile Include="Datastore\Migration\088_pushbullet_devices_channels_list.cs" />
    <Compile Include="Datastore\Migration\089_add_on_rename_to_notifcations.cs" />
    <Compile Include="Datastore\Migration\090_update_kickass_url.cs" />
    <Compile Include="Datastore\Migration\091_added_indexerstatus.cs" />
    <Compile Include="Datastore\Migration\093_naming_config_replace_characters.cs" />
    <Compile Include="Datastore\Migration\092_add_unverifiedscenenumbering.cs" />
    <Compile Include="Datastore\Migration\100_add_scene_season_number.cs" />
    <Compile Include="Datastore\Migration\099_extra_and_subtitle_files.cs" />
    <Compile Include="Datastore\Migration\094_add_tvmazeid.cs" />
    <Compile Include="Datastore\Migration\098_remove_titans_of_tv.cs">
      <SubType>Code</SubType>
    </Compile>
    <Compile Include="Datastore\Migration\110_add_physical_release_to_table.cs" />
    <Compile Include="Datastore\Migration\109_add_movie_formats_to_naming_config.cs" />
    <Compile Include="Datastore\Migration\Framework\MigrationContext.cs" />
    <Compile Include="Datastore\Migration\Framework\MigrationController.cs" />
    <Compile Include="Datastore\Migration\Framework\MigrationDbFactory.cs" />
    <Compile Include="Datastore\Migration\Framework\MigrationExtension.cs" />
    <Compile Include="Datastore\Migration\Framework\MigrationLogger.cs" />
    <Compile Include="Datastore\Migration\Framework\MigrationOptions.cs" />
    <Compile Include="Datastore\Migration\Framework\MigrationType.cs" />
    <Compile Include="Datastore\Migration\Framework\NzbDroneMigrationBase.cs" />
    <Compile Include="Datastore\Migration\Framework\NzbDroneSqliteProcessor.cs" />
    <Compile Include="Datastore\Migration\Framework\NzbDroneSqliteProcessorFactory.cs" />
    <Compile Include="Datastore\Migration\Framework\SqliteSchemaDumper.cs" />
    <Compile Include="Datastore\Migration\Framework\SqliteSyntaxReader.cs" />
    <Compile Include="Datastore\ModelBase.cs" />
    <Compile Include="Datastore\ModelNotFoundException.cs" />
    <Compile Include="Datastore\PagingSpec.cs" />
    <Compile Include="Datastore\ResultSet.cs" />
    <Compile Include="Datastore\TableMapping.cs" />
    <Compile Include="DecisionEngine\Decision.cs" />
    <Compile Include="DecisionEngine\DownloadDecision.cs" />
    <Compile Include="DecisionEngine\DownloadDecisionComparer.cs" />
    <Compile Include="DecisionEngine\DownloadDecisionMaker.cs" />
    <Compile Include="DecisionEngine\DownloadDecisionPriorizationService.cs" />
    <Compile Include="DecisionEngine\IDecisionEngineSpecification.cs" />
    <Compile Include="DecisionEngine\IRejectWithReason.cs" />
    <Compile Include="DecisionEngine\QualityUpgradableSpecification.cs" />
    <Compile Include="DecisionEngine\Rejection.cs" />
    <Compile Include="DecisionEngine\RejectionType.cs" />
    <Compile Include="DecisionEngine\SameEpisodesSpecification.cs" />
    <Compile Include="DecisionEngine\Specifications\AcceptableSizeSpecification.cs" />
    <Compile Include="DecisionEngine\Specifications\BlacklistSpecification.cs" />
    <Compile Include="DecisionEngine\Specifications\AnimeVersionUpgradeSpecification.cs" />
    <Compile Include="DecisionEngine\Specifications\FullSeasonSpecification.cs" />
    <Compile Include="DecisionEngine\Specifications\CutoffSpecification.cs" />
    <Compile Include="DecisionEngine\Specifications\ProtocolSpecification.cs" />
    <Compile Include="DecisionEngine\Specifications\LanguageSpecification.cs" />
    <Compile Include="DecisionEngine\Specifications\QueueSpecification.cs" />
    <Compile Include="DecisionEngine\Specifications\ReleaseRestrictionsSpecification.cs" />
    <Compile Include="DecisionEngine\Specifications\NotSampleSpecification.cs" />
    <Compile Include="DecisionEngine\Specifications\QualityAllowedByProfileSpecification.cs" />
    <Compile Include="DecisionEngine\Specifications\MinimumAgeSpecification.cs" />
    <Compile Include="DecisionEngine\Specifications\RetentionSpecification.cs" />
    <Compile Include="DecisionEngine\Specifications\RssSync\DelaySpecification.cs" />
    <Compile Include="DecisionEngine\Specifications\RssSync\HistorySpecification.cs" />
    <Compile Include="DecisionEngine\Specifications\RssSync\MonitoredEpisodeSpecification.cs" />
    <Compile Include="DecisionEngine\Specifications\RssSync\AvailabilitySpecification.cs" />
    <Compile Include="DecisionEngine\Specifications\RssSync\ProperSpecification.cs" />
    <Compile Include="DecisionEngine\Specifications\Search\DailyEpisodeMatchSpecification.cs" />
    <Compile Include="DecisionEngine\Specifications\Search\EpisodeRequestedSpecification.cs" />
    <Compile Include="DecisionEngine\Specifications\Search\SeasonMatchSpecification.cs" />
    <Compile Include="DecisionEngine\Specifications\Search\SeriesSpecification.cs" />
    <Compile Include="DecisionEngine\Specifications\Search\SingleEpisodeSearchMatchSpecification.cs" />
    <Compile Include="DecisionEngine\Specifications\TorrentSeedingSpecification.cs" />
    <Compile Include="DecisionEngine\Specifications\SameEpisodesGrabSpecification.cs" />
    <Compile Include="DecisionEngine\Specifications\RawDiskSpecification.cs" />
    <Compile Include="DecisionEngine\Specifications\UpgradeDiskSpecification.cs" />
    <Compile Include="DiskSpace\DiskSpace.cs" />
    <Compile Include="DiskSpace\DiskSpaceService.cs" />
    <Compile Include="Download\Clients\DownloadStation\Proxies\DownloadStationInfoProxy.cs" />
    <Compile Include="Download\Clients\DownloadStation\TorrentDownloadStation.cs" />
    <Compile Include="Download\Clients\DownloadStation\Proxies\DownloadStationTaskProxy.cs" />
    <Compile Include="Download\Clients\DownloadStation\DownloadStationSettings.cs" />
    <Compile Include="Download\Clients\DownloadStation\DownloadStationTask.cs" />
    <Compile Include="Download\Clients\DownloadStation\DownloadStationTaskAdditional.cs" />
    <Compile Include="Download\Clients\DownloadStation\Proxies\DSMInfoProxy.cs" />
    <Compile Include="Download\Clients\DownloadStation\Proxies\FileStationProxy.cs" />
    <Compile Include="Download\Clients\DownloadStation\Proxies\DiskStationProxyBase.cs" />
    <Compile Include="Download\Clients\DownloadStation\Responses\DiskStationAuthResponse.cs" />
    <Compile Include="Download\Clients\DownloadStation\DownloadStationTaskFile.cs" />
    <Compile Include="Download\Clients\DownloadStation\Responses\DSMInfoResponse.cs" />
    <Compile Include="Download\Clients\DownloadStation\Responses\FileStationListFileInfoResponse.cs" />
    <Compile Include="Download\Clients\DownloadStation\Responses\FileStationListResponse.cs" />
    <Compile Include="Download\Clients\DownloadStation\Responses\DiskStationError.cs" />
    <Compile Include="Download\Clients\DownloadStation\Responses\DiskStationInfoResponse.cs" />
    <Compile Include="Download\Clients\DownloadStation\Responses\DiskStationResponse.cs" />
    <Compile Include="Download\Clients\DownloadStation\Responses\DownloadStationTaskInfoResponse.cs" />
    <Compile Include="Download\Clients\DownloadStation\DiskStationApiInfo.cs" />
    <Compile Include="Download\Clients\DownloadStation\SerialNumberProvider.cs" />
    <Compile Include="Download\Clients\DownloadStation\SharedFolderMapping.cs" />
    <Compile Include="Download\Clients\DownloadStation\SharedFolderResolver.cs" />
    <Compile Include="Download\Clients\DownloadStation\DiskStationApi.cs" />
    <Compile Include="Download\Clients\DownloadStation\UsenetDownloadStation.cs" />
    <Compile Include="Download\CheckForFinishedDownloadCommand.cs" />
    <Compile Include="Download\Clients\Blackhole\ScanWatchFolder.cs" />
    <Compile Include="Download\Clients\Blackhole\WatchFolderItem.cs" />
    <Compile Include="Download\Clients\Deluge\Deluge.cs" />
    <Compile Include="Download\Clients\Deluge\DelugeError.cs" />
    <Compile Include="Download\Clients\Deluge\DelugeException.cs" />
    <Compile Include="Download\Clients\Deluge\DelugeProxy.cs" />
    <Compile Include="Download\Clients\Deluge\DelugeSettings.cs" />
    <Compile Include="Download\Clients\Deluge\DelugeTorrent.cs" />
    <Compile Include="Download\Clients\Deluge\DelugeTorrentStatus.cs" />
    <Compile Include="Download\Clients\Deluge\DelugePriority.cs" />
    <Compile Include="Download\Clients\Deluge\DelugeUpdateUIResult.cs" />
    <Compile Include="Download\Clients\DownloadClientAuthenticationException.cs" />
    <Compile Include="Download\Clients\DownloadClientException.cs" />
    <Compile Include="Download\Clients\Hadouken\Hadouken.cs" />
    <Compile Include="Download\Clients\Hadouken\HadoukenProxy.cs" />
    <Compile Include="Download\Clients\Hadouken\HadoukenSettings.cs" />
    <Compile Include="Download\Clients\Hadouken\Models\HadoukenTorrentResponse.cs" />
    <Compile Include="Download\Clients\Hadouken\Models\HadoukenTorrentState.cs" />
    <Compile Include="Download\Clients\Hadouken\Models\HadoukenSystemInfo.cs" />
    <Compile Include="Download\Clients\Hadouken\Models\HadoukenTorrent.cs" />
    <Compile Include="Download\Clients\Nzbget\ErrorModel.cs" />
    <Compile Include="Download\Clients\Nzbget\JsonError.cs" />
    <Compile Include="Download\Clients\Nzbget\Nzbget.cs" />
    <Compile Include="Download\Clients\Nzbget\NzbgetCategory.cs" />
    <Compile Include="Download\Clients\Nzbget\NzbgetConfigItem.cs" />
    <Compile Include="Download\Clients\Nzbget\NzbgetGlobalStatus.cs" />
    <Compile Include="Download\Clients\Nzbget\NzbgetHistoryItem.cs" />
    <Compile Include="Download\Clients\Nzbget\NzbgetParameter.cs" />
    <Compile Include="Download\Clients\Nzbget\NzbgetPostQueueItem.cs" />
    <Compile Include="Download\Clients\Nzbget\NzbgetPriority.cs" />
    <Compile Include="Download\Clients\Nzbget\NzbgetProxy.cs" />
    <Compile Include="Download\Clients\Nzbget\NzbgetQueueItem.cs" />
    <Compile Include="Download\Clients\Nzbget\NzbgetResponse.cs" />
    <Compile Include="Download\Clients\Nzbget\NzbgetSettings.cs" />
    <Compile Include="Download\Clients\NzbVortex\JsonConverters\NzbVortexLoginResultTypeConverter.cs" />
    <Compile Include="Download\Clients\NzbVortex\JsonConverters\NzbVortexResultTypeConverter.cs" />
    <Compile Include="Download\Clients\NzbVortex\NzbVortex.cs">
      <SubType>Code</SubType>
    </Compile>
    <Compile Include="Download\Clients\NzbVortex\NzbVortexGroup.cs" />
    <Compile Include="Download\Clients\NzbVortex\NzbVortexNotLoggedInException.cs" />
    <Compile Include="Download\Clients\NzbVortex\NzbVortexAuthenticationException.cs" />
    <Compile Include="Download\Clients\NzbVortex\NzbVortexJsonError.cs" />
    <Compile Include="Download\Clients\NzbVortex\NzbVortexPriority.cs" />
    <Compile Include="Download\Clients\NzbVortex\NzbVortexProxy.cs" />
    <Compile Include="Download\Clients\NzbVortex\NzbVortexFile.cs" />
    <Compile Include="Download\Clients\NzbVortex\NzbVortexQueueItem.cs" />
    <Compile Include="Download\Clients\NzbVortex\NzbVortexLoginResultType.cs" />
    <Compile Include="Download\Clients\NzbVortex\NzbVortexStateType.cs" />
    <Compile Include="Download\Clients\NzbVortex\NzbVortexResultType.cs" />
    <Compile Include="Download\Clients\NzbVortex\NzbVortexSettings.cs" />
    <Compile Include="Download\Clients\NzbVortex\Responses\NzbVortexAddResponse.cs" />
    <Compile Include="Download\Clients\NzbVortex\Responses\NzbVortexAuthNonceResponse.cs" />
    <Compile Include="Download\Clients\NzbVortex\Responses\NzbVortexAuthResponse.cs" />
    <Compile Include="Download\Clients\NzbVortex\Responses\NzbVortexFilesResponse.cs" />
    <Compile Include="Download\Clients\NzbVortex\Responses\NzbVortexGroupResponse.cs" />
    <Compile Include="Download\Clients\NzbVortex\Responses\NzbVortexQueueResponse.cs" />
    <Compile Include="Download\Clients\NzbVortex\Responses\NzbVortexResponseBase.cs" />
    <Compile Include="Download\Clients\NzbVortex\Responses\NzbVortexRetryResponse.cs" />
    <Compile Include="Download\Clients\NzbVortex\Responses\NzbVortexApiVersionResponse.cs" />
    <Compile Include="Download\Clients\NzbVortex\Responses\NzbVortexVersionResponse.cs" />
    <Compile Include="Download\Clients\Pneumatic\Pneumatic.cs" />
    <Compile Include="Download\Clients\Pneumatic\PneumaticSettings.cs" />
    <Compile Include="Download\Clients\QBittorrent\QBittorrentPreferences.cs" />
    <Compile Include="Download\Clients\QBittorrent\QBittorrentState.cs" />
    <Compile Include="Download\Clients\rTorrent\RTorrentDirectoryValidator.cs" />
    <Compile Include="Download\Clients\QBittorrent\QBittorrent.cs" />
    <Compile Include="Download\Clients\QBittorrent\QBittorrentPriority.cs" />
    <Compile Include="Download\Clients\QBittorrent\QBittorrentProxy.cs" />
    <Compile Include="Download\Clients\QBittorrent\QBittorrentSettings.cs" />
    <Compile Include="Download\Clients\QBittorrent\QBittorrentTorrent.cs" />
    <Compile Include="Download\Clients\Sabnzbd\JsonConverters\SabnzbdPriorityTypeConverter.cs" />
    <Compile Include="Download\Clients\Sabnzbd\JsonConverters\SabnzbdStringArrayConverter.cs" />
    <Compile Include="Download\Clients\Sabnzbd\JsonConverters\SabnzbdQueueTimeConverter.cs" />
    <Compile Include="Download\Clients\Sabnzbd\Responses\SabnzbdFullStatusResponse.cs" />
    <Compile Include="Download\Clients\Sabnzbd\Responses\SabnzbdRetryResponse.cs" />
    <Compile Include="Download\Clients\Sabnzbd\Responses\SabnzbdAddResponse.cs" />
    <Compile Include="Download\Clients\Sabnzbd\Responses\SabnzbdCategoryResponse.cs" />
    <Compile Include="Download\Clients\Sabnzbd\Responses\SabnzbdConfigResponse.cs" />
    <Compile Include="Download\Clients\Sabnzbd\Responses\SabnzbdVersionResponse.cs" />
    <Compile Include="Download\Clients\Sabnzbd\Sabnzbd.cs" />
    <Compile Include="Download\Clients\Sabnzbd\SabnzbdCategory.cs" />
    <Compile Include="Download\Clients\Sabnzbd\SabnzbdDownloadStatus.cs" />
    <Compile Include="Download\Clients\Sabnzbd\SabnzbdFullStatus.cs" />
    <Compile Include="Download\Clients\Sabnzbd\SabnzbdHistory.cs" />
    <Compile Include="Download\Clients\Sabnzbd\SabnzbdHistoryItem.cs" />
    <Compile Include="Download\Clients\Sabnzbd\SabnzbdJsonError.cs" />
    <Compile Include="Download\Clients\Sabnzbd\SabnzbdPriority.cs" />
    <Compile Include="Download\Clients\Sabnzbd\SabnzbdProxy.cs" />
    <Compile Include="Download\Clients\Sabnzbd\SabnzbdQueue.cs" />
    <Compile Include="Download\Clients\Sabnzbd\SabnzbdQueueItem.cs" />
    <Compile Include="Download\Clients\Sabnzbd\SabnzbdSettings.cs" />
    <Compile Include="Download\Clients\Blackhole\TorrentBlackhole.cs" />
    <Compile Include="Download\Clients\Blackhole\TorrentBlackholeSettings.cs" />
    <Compile Include="Download\Clients\TorrentSeedConfiguration.cs" />
    <Compile Include="Download\Clients\rTorrent\RTorrent.cs" />
    <Compile Include="Download\Clients\rTorrent\RTorrentPriority.cs" />
    <Compile Include="Download\Clients\rTorrent\RTorrentProxy.cs" />
    <Compile Include="Download\Clients\rTorrent\RTorrentSettings.cs" />
    <Compile Include="Download\Clients\rTorrent\RTorrentTorrent.cs" />
    <Compile Include="Download\Clients\Transmission\Transmission.cs" />
    <Compile Include="Download\Clients\Transmission\TransmissionBase.cs" />
    <Compile Include="Download\Clients\Transmission\TransmissionException.cs" />
    <Compile Include="Download\Clients\Transmission\TransmissionProxy.cs" />
    <Compile Include="Download\Clients\Transmission\TransmissionResponse.cs" />
    <Compile Include="Download\Clients\Transmission\TransmissionSettings.cs" />
    <Compile Include="Download\Clients\Transmission\TransmissionTorrent.cs" />
    <Compile Include="Download\Clients\Transmission\TransmissionTorrentStatus.cs" />
    <Compile Include="Download\Clients\Transmission\TransmissionPriority.cs" />
    <Compile Include="Download\Clients\Blackhole\UsenetBlackhole.cs" />
    <Compile Include="Download\Clients\Blackhole\UsenetBlackholeSettings.cs" />
    <Compile Include="Download\Clients\uTorrent\UTorrentPriority.cs" />
    <Compile Include="Download\Clients\uTorrent\UTorrent.cs" />
    <Compile Include="Download\Clients\uTorrent\UTorrentProxy.cs" />
    <Compile Include="Download\Clients\uTorrent\UTorrentResponse.cs" />
    <Compile Include="Download\Clients\uTorrent\UTorrentSettings.cs" />
    <Compile Include="Download\Clients\uTorrent\UtorrentState.cs" />
    <Compile Include="Download\Clients\uTorrent\UTorrentTorrent.cs" />
    <Compile Include="Download\Clients\uTorrent\UTorrentTorrentCache.cs" />
    <Compile Include="Download\Clients\uTorrent\UTorrentTorrentStatus.cs" />
    <Compile Include="Download\Clients\Vuze\Vuze.cs" />
    <Compile Include="Download\CompletedDownloadService.cs" />
    <Compile Include="Download\DownloadEventHub.cs" />
    <Compile Include="Download\MovieGrabbedEvent.cs" />
    <Compile Include="Download\TrackedDownloads\DownloadMonitoringService.cs" />
    <Compile Include="Download\TrackedDownloads\TrackedDownload.cs" />
    <Compile Include="Download\TrackedDownloads\TrackedDownloadService.cs" />
    <Compile Include="Download\TrackedDownloads\TrackedDownloadStatusMessage.cs" />
    <Compile Include="Download\TrackedDownloads\TrackedDownloadRefreshedEvent.cs" />
    <Compile Include="Download\UsenetClientBase.cs" />
    <Compile Include="Download\TorrentClientBase.cs" />
    <Compile Include="Download\DownloadClientBase.cs" />
    <Compile Include="Download\DownloadClientDefinition.cs" />
    <Compile Include="Download\DownloadClientFactory.cs" />
    <Compile Include="Download\DownloadClientItem.cs" />
    <Compile Include="Download\DownloadClientProvider.cs" />
    <Compile Include="Download\DownloadClientRepository.cs" />
    <Compile Include="Download\DownloadClientStatus.cs" />
    <Compile Include="Download\DownloadClientType.cs" />
    <Compile Include="Download\DownloadFailedEvent.cs" />
    <Compile Include="Download\DownloadItemStatus.cs" />
    <Compile Include="Download\DownloadService.cs" />
    <Compile Include="Download\EpisodeGrabbedEvent.cs" />
    <Compile Include="Download\FailedDownloadService.cs" />
    <Compile Include="Download\IDownloadClient.cs" />
    <Compile Include="Download\Pending\PendingRelease.cs" />
    <Compile Include="Download\Pending\PendingReleaseRepository.cs" />
    <Compile Include="Download\Pending\PendingReleaseService.cs" />
    <Compile Include="Download\Pending\PendingReleasesUpdatedEvent.cs" />
    <Compile Include="Download\ProcessDownloadDecisions.cs" />
    <Compile Include="Download\ProcessedDecisions.cs" />
    <Compile Include="Download\RedownloadFailedDownloadService.cs" />
    <Compile Include="Exceptions\BadRequestException.cs" />
    <Compile Include="Exceptions\DownstreamException.cs" />
    <Compile Include="Exceptions\NzbDroneClientException.cs" />
    <Compile Include="Exceptions\MovieNotFoundExceptions.cs" />
    <Compile Include="Exceptions\SeriesNotFoundException.cs" />
    <Compile Include="Exceptions\ReleaseDownloadException.cs" />
    <Compile Include="Exceptions\StatusCodeToExceptions.cs" />
    <Compile Include="Extras\ExistingExtraFileService.cs" />
    <Compile Include="Extras\Files\ExtraFile.cs" />
    <Compile Include="Extras\Files\ExtraFileManager.cs" />
    <Compile Include="Extras\Files\ExtraFileService.cs" />
    <Compile Include="Extras\Files\ExtraFileRepository.cs" />
    <Compile Include="Extras\ExtraService.cs" />
    <Compile Include="Extras\IImportExistingExtraFiles.cs" />
    <Compile Include="Extras\ImportExistingExtraFileFilterResult.cs" />
    <Compile Include="Extras\ImportExistingExtraFilesBase.cs" />
    <Compile Include="Extras\Metadata\Files\MetadataFile.cs" />
    <Compile Include="Extras\Metadata\Files\MetadataFileRepository.cs" />
    <Compile Include="Extras\Metadata\Files\MetadataFileService.cs" />
    <Compile Include="Extras\Others\ExistingOtherExtraImporter.cs" />
    <Compile Include="Extras\Others\OtherExtraFileRepository.cs" />
    <Compile Include="Extras\Others\OtherExtraFileService.cs" />
    <Compile Include="Extras\Others\OtherExtraFile.cs" />
    <Compile Include="Extras\Others\OtherExtraService.cs" />
    <Compile Include="Extras\Subtitles\ExistingSubtitleImporter.cs" />
    <Compile Include="Extras\Subtitles\SubtitleFileRepository.cs" />
    <Compile Include="Extras\Subtitles\SubtitleFileService.cs" />
    <Compile Include="Extras\Subtitles\SubtitleFile.cs" />
    <Compile Include="Extras\Subtitles\SubtitleFileExtensions.cs" />
    <Compile Include="Extras\Subtitles\ImportedSubtitleFiles.cs" />
    <Compile Include="Extras\Subtitles\SubtitleService.cs" />
    <Compile Include="Fluent.cs" />
    <Compile Include="HealthCheck\CheckHealthCommand.cs" />
    <Compile Include="HealthCheck\Checks\AppDataLocationCheck.cs" />
    <Compile Include="HealthCheck\Checks\DownloadClientCheck.cs" />
    <Compile Include="HealthCheck\Checks\DroneFactoryCheck.cs" />
    <Compile Include="HealthCheck\Checks\ImportMechanismCheck.cs" />
    <Compile Include="HealthCheck\Checks\IndexerRssCheck.cs" />
    <Compile Include="HealthCheck\Checks\IndexerStatusCheck.cs" />
    <Compile Include="HealthCheck\Checks\IndexerSearchCheck.cs" />
    <Compile Include="HealthCheck\Checks\MediaInfoDllCheck.cs" />
    <Compile Include="HealthCheck\Checks\MonoVersionCheck.cs" />
    <Compile Include="HealthCheck\Checks\ProxyCheck.cs" />
    <Compile Include="HealthCheck\Checks\RootFolderCheck.cs" />
    <Compile Include="HealthCheck\Checks\UpdateCheck.cs" />
    <Compile Include="HealthCheck\HealthCheck.cs" />
    <Compile Include="HealthCheck\HealthCheckBase.cs" />
    <Compile Include="HealthCheck\HealthCheckCompleteEvent.cs" />
    <Compile Include="HealthCheck\HealthCheckService.cs" />
    <Compile Include="HealthCheck\IProvideHealthCheck.cs" />
    <Compile Include="History\History.cs" />
    <Compile Include="History\HistoryRepository.cs" />
    <Compile Include="History\HistoryService.cs" />
    <Compile Include="Housekeeping\Housekeepers\CleanupAdditionalUsers.cs" />
    <Compile Include="Housekeeping\Housekeepers\CleanupAdditionalNamingSpecs.cs" />
    <Compile Include="Housekeeping\Housekeepers\CleanupCommandQueue.cs" />
    <Compile Include="Housekeeping\Housekeepers\CleanupAbsolutePathMetadataFiles.cs" />
    <Compile Include="Housekeeping\Housekeepers\CleanupDuplicateMetadataFiles.cs" />
    <Compile Include="Housekeeping\Housekeepers\CleanupOrphanedBlacklist.cs" />
    <Compile Include="Housekeeping\Housekeepers\CleanupOrphanedEpisodeFiles.cs" />
    <Compile Include="Housekeeping\Housekeepers\CleanupOrphanedEpisodes.cs" />
    <Compile Include="Housekeeping\Housekeepers\CleanupOrphanedIndexerStatus.cs" />
    <Compile Include="Housekeeping\Housekeepers\CleanupOrphanedHistoryItems.cs" />
    <Compile Include="Housekeeping\Housekeepers\CleanupOrphanedMetadataFiles.cs" />
    <Compile Include="Housekeeping\Housekeepers\CleanupUnusedTags.cs" />
    <Compile Include="Housekeeping\Housekeepers\CleanupOrphanedPendingReleases.cs" />
    <Compile Include="Housekeeping\Housekeepers\DeleteBadMediaCovers.cs" />
    <Compile Include="Housekeeping\Housekeepers\FixFutureRunScheduledTasks.cs" />
    <Compile Include="Housekeeping\Housekeepers\TrimLogDatabase.cs" />
    <Compile Include="Housekeeping\Housekeepers\UpdateCleanTitleForSeries.cs" />
    <Compile Include="Housekeeping\HousekeepingCommand.cs" />
    <Compile Include="Housekeeping\HousekeepingService.cs" />
    <Compile Include="Housekeeping\IHousekeepingTask.cs" />
    <Compile Include="Http\CloudFlare\CloudFlareCaptchaException.cs" />
    <Compile Include="Http\CloudFlare\CloudFlareCaptchaRequest.cs" />
    <Compile Include="Http\CloudFlare\CloudFlareHttpInterceptor.cs" />
    <Compile Include="Http\HttpProxySettingsProvider.cs" />
    <Compile Include="Http\TorcacheHttpInterceptor.cs" />
    <Compile Include="IndexerSearch\Definitions\MovieSearchCriteria.cs" />
    <Compile Include="IndexerSearch\MissingMoviesSearchCommand.cs" />
    <Compile Include="IndexerSearch\MoviesSearchCommand.cs" />
    <Compile Include="IndexerSearch\MoviesSearchService.cs" />
    <Compile Include="Indexers\AwesomeHD\AwesomeHDRssParser.cs" />
    <Compile Include="Indexers\DownloadProtocol.cs" />
    <Compile Include="Indexers\Exceptions\ApiKeyException.cs" />
    <Compile Include="Indexers\Exceptions\IndexerException.cs" />
    <Compile Include="Indexers\Exceptions\RequestLimitReachedException.cs" />
    <Compile Include="Indexers\Exceptions\UnsupportedFeedException.cs" />
    <Compile Include="Indexers\EzrssTorrentRssParser.cs" />
    <Compile Include="Indexers\FetchAndParseRssService.cs" />
    <Compile Include="Indexers\AwesomeHD\AwesomeHD.cs" />
    <Compile Include="Indexers\AwesomeHD\AwesomeHDRequestGenerator.cs" />
    <Compile Include="Indexers\AwesomeHD\AwesomeHDSettings.cs" />
    <Compile Include="Indexers\PassThePopcorn\PassThePopcorn.cs" />
    <Compile Include="Indexers\PassThePopcorn\PassThePopcornApi.cs" />
    <Compile Include="Indexers\PassThePopcorn\PassThePopcornInfo.cs" />
    <Compile Include="Indexers\PassThePopcorn\PassThePopcornParser.cs" />
    <Compile Include="Indexers\PassThePopcorn\PassThePopcornRequestGenerator.cs" />
    <Compile Include="Indexers\PassThePopcorn\PassThePopcornSettings.cs" />
    <Compile Include="Indexers\HDBits\HDBits.cs" />
    <Compile Include="Indexers\HDBits\HDBitsApi.cs" />
    <Compile Include="Indexers\HDBits\HDBitsParser.cs" />
    <Compile Include="Indexers\HDBits\HDBitsRequestGenerator.cs" />
    <Compile Include="Indexers\HDBits\HDBitsSettings.cs" />
    <Compile Include="Indexers\IIndexer.cs" />
    <Compile Include="Indexers\IIndexerRequestGenerator.cs" />
    <Compile Include="Indexers\IndexerBase.cs" />
    <Compile Include="Indexers\IndexerDefaults.cs" />
    <Compile Include="Indexers\IndexerDefinition.cs" />
    <Compile Include="Indexers\IndexerFactory.cs" />
    <Compile Include="Indexers\IndexerPageableRequest.cs" />
    <Compile Include="Indexers\IndexerPageableRequestChain.cs" />
    <Compile Include="Indexers\IndexerStatusRepository.cs" />
    <Compile Include="Indexers\IndexerRepository.cs" />
    <Compile Include="Indexers\IndexerRequest.cs" />
    <Compile Include="Indexers\IndexerResponse.cs" />
    <Compile Include="Indexers\IndexerSettingUpdatedEvent.cs" />
    <Compile Include="Indexers\IndexerStatus.cs" />
    <Compile Include="Indexers\IndexerStatusService.cs" />
    <Compile Include="Indexers\IProcessIndexerResponse.cs" />
    <Compile Include="Indexers\IPTorrents\IPTorrentsRequestGenerator.cs" />
    <Compile Include="Indexers\IPTorrents\IPTorrents.cs" />
    <Compile Include="Indexers\IPTorrents\IPTorrentsSettings.cs" />
    <Compile Include="Indexers\ITorrentIndexerSettings.cs" />
    <Compile Include="Indexers\Newznab\Newznab.cs" />
    <Compile Include="Indexers\Newznab\NewznabCapabilities.cs" />
    <Compile Include="Indexers\Newznab\NewznabCapabilitiesProvider.cs" />
    <Compile Include="Indexers\Newznab\NewznabException.cs" />
    <Compile Include="Indexers\Newznab\NewznabRequestGenerator.cs" />
    <Compile Include="Indexers\Newznab\NewznabRssParser.cs" />
    <Compile Include="Indexers\Newznab\NewznabSettings.cs" />
    <Compile Include="Indexers\Exceptions\SizeParsingException.cs" />
    <Compile Include="Indexers\Nyaa\NyaaRequestGenerator.cs" />
    <Compile Include="Indexers\Omgwtfnzbs\OmgwtfnzbsRequestGenerator.cs" />
    <Compile Include="Indexers\Nyaa\Nyaa.cs" />
    <Compile Include="Indexers\Nyaa\NyaaSettings.cs" />
    <Compile Include="Indexers\Omgwtfnzbs\Omgwtfnzbs.cs" />
    <Compile Include="Indexers\Omgwtfnzbs\OmgwtfnzbsRssParser.cs" />
    <Compile Include="Indexers\Omgwtfnzbs\OmgwtfnzbsSettings.cs" />
    <Compile Include="Indexers\HttpIndexerBase.cs" />
    <Compile Include="Indexers\TorrentPotato\TorrentPotato.cs" />
    <Compile Include="Indexers\TorrentPotato\TorrentPotatoParser.cs" />
    <Compile Include="Indexers\TorrentPotato\TorrentPotatoRequestGenerator.cs" />
    <Compile Include="Indexers\TorrentPotato\TorrentPotatoResponse.cs" />
    <Compile Include="Indexers\TorrentPotato\TorrentPotatoSettings.cs" />
    <Compile Include="Indexers\Rarbg\Rarbg.cs" />
    <Compile Include="Indexers\Rarbg\RarbgRequestGenerator.cs" />
    <Compile Include="Indexers\Rarbg\RarbgResponse.cs" />
    <Compile Include="Indexers\Rarbg\RarbgSettings.cs" />
    <Compile Include="Indexers\Rarbg\RarbgParser.cs" />
    <Compile Include="Indexers\Rarbg\RarbgTokenProvider.cs" />
    <Compile Include="Indexers\XmlCleaner.cs" />
    <Compile Include="Indexers\RssIndexerRequestGenerator.cs" />
    <Compile Include="Indexers\RssParser.cs" />
    <Compile Include="Indexers\RssSyncCommand.cs" />
    <Compile Include="Indexers\RssSyncCompleteEvent.cs" />
    <Compile Include="Indexers\RssSyncService.cs" />
    <Compile Include="Indexers\TorrentRss\TorrentRssIndexer.cs" />
    <Compile Include="Indexers\TorrentRss\TorrentRssIndexerParserSettings.cs" />
    <Compile Include="Indexers\TorrentRss\TorrentRssIndexerRequestGenerator.cs" />
    <Compile Include="Indexers\TorrentRss\TorrentRssIndexerSettings.cs" />
    <Compile Include="Indexers\TorrentRss\TorrentRssParserFactory.cs" />
    <Compile Include="Indexers\TorrentRss\TorrentRssSettingsDetector.cs" />
    <Compile Include="Indexers\TorrentRssParser.cs" />
    <Compile Include="Indexers\Torznab\Torznab.cs" />
    <Compile Include="Indexers\Torznab\TorznabException.cs" />
    <Compile Include="Indexers\Torznab\TorznabRssParser.cs" />
    <Compile Include="Indexers\Torznab\TorznabSettings.cs" />
    <Compile Include="Indexers\XElementExtensions.cs" />
    <Compile Include="IndexerSearch\Definitions\AnimeEpisodeSearchCriteria.cs" />
    <Compile Include="IndexerSearch\Definitions\DailyEpisodeSearchCriteria.cs" />
    <Compile Include="IndexerSearch\Definitions\SearchCriteriaBase.cs" />
    <Compile Include="IndexerSearch\Definitions\SeasonSearchCriteria.cs" />
    <Compile Include="IndexerSearch\Definitions\SingleEpisodeSearchCriteria.cs" />
    <Compile Include="IndexerSearch\Definitions\SpecialEpisodeSearchCriteria.cs" />
    <Compile Include="IndexerSearch\EpisodeSearchCommand.cs" />
    <Compile Include="IndexerSearch\EpisodeSearchService.cs" />
    <Compile Include="IndexerSearch\MissingEpisodeSearchCommand.cs" />
    <Compile Include="IndexerSearch\NzbSearchService.cs" />
    <Compile Include="IndexerSearch\SeasonSearchCommand.cs" />
    <Compile Include="IndexerSearch\SeasonSearchService.cs" />
    <Compile Include="IndexerSearch\SeriesSearchCommand.cs" />
    <Compile Include="IndexerSearch\SeriesSearchService.cs" />
    <Compile Include="Instrumentation\Commands\ClearLogCommand.cs" />
    <Compile Include="Instrumentation\Commands\DeleteLogFilesCommand.cs" />
    <Compile Include="Instrumentation\Commands\DeleteUpdateLogFilesCommand.cs" />
    <Compile Include="Instrumentation\DatabaseTarget.cs" />
    <Compile Include="Instrumentation\DeleteLogFilesService.cs" />
    <Compile Include="Instrumentation\Log.cs" />
    <Compile Include="Instrumentation\LogRepository.cs" />
    <Compile Include="Instrumentation\LogService.cs" />
    <Compile Include="Instrumentation\ReconfigureLogging.cs" />
    <Compile Include="Instrumentation\SlowRunningAsyncTargetWrapper.cs" />
    <Compile Include="Jobs\ScheduledTaskRepository.cs" />
    <Compile Include="Jobs\ScheduledTask.cs" />
    <Compile Include="Jobs\Scheduler.cs" />
    <Compile Include="Jobs\TaskManager.cs" />
    <Compile Include="Lifecycle\ApplicationShutdownRequested.cs" />
    <Compile Include="Lifecycle\ApplicationStartedEvent.cs" />
    <Compile Include="Lifecycle\Commands\RestartCommand.cs" />
    <Compile Include="Lifecycle\Commands\ShutdownCommand.cs" />
    <Compile Include="Lifecycle\LifecycleService.cs" />
    <Compile Include="MediaCover\CoverAlreadyExistsSpecification.cs" />
    <Compile Include="MediaCover\MediaCover.cs" />
    <Compile Include="MediaCover\ImageResizer.cs" />
    <Compile Include="MediaCover\MediaCoverService.cs" />
    <Compile Include="MediaCover\MediaCoversUpdatedEvent.cs" />
    <Compile Include="MediaFiles\Commands\BackendCommandAttribute.cs" />
    <Compile Include="MediaFiles\Commands\CleanUpRecycleBinCommand.cs" />
    <Compile Include="MediaFiles\Commands\DownloadedMovieScanCommand.cs" />
    <Compile Include="MediaFiles\Commands\RenameMovieCommand.cs" />
    <Compile Include="MediaFiles\Commands\RenameMovieFilesCommand.cs" />
    <Compile Include="MediaFiles\Commands\RescanMovieCommand.cs" />
    <Compile Include="MediaFiles\DownloadedMovieCommandService.cs" />
    <Compile Include="MediaFiles\DownloadedMovieImportService.cs" />
    <Compile Include="MediaFiles\MovieFileMovingService.cs" />
    <Compile Include="MediaFiles\Events\MovieDownloadedEvent.cs" />
    <Compile Include="MediaFiles\Events\MovieFileAddedEvent.cs" />
    <Compile Include="MediaFiles\Events\MovieFileDeletedEvent.cs" />
    <Compile Include="MediaFiles\Events\MovieFolderCreatedEvent.cs" />
    <Compile Include="MediaFiles\Events\MovieImportedEvent.cs" />
    <Compile Include="MediaFiles\MovieFileRepository.cs" />
    <Compile Include="MediaFiles\MovieFileMoveResult.cs" />
    <Compile Include="MediaFiles\MovieFile.cs" />
    <Compile Include="MediaFiles\EpisodeImport\ImportApprovedMovie.cs" />
    <Compile Include="MediaFiles\EpisodeImport\ImportMode.cs" />
    <Compile Include="MediaFiles\Commands\RenameFilesCommand.cs" />
    <Compile Include="MediaFiles\Commands\RenameSeriesCommand.cs" />
    <Compile Include="MediaFiles\Commands\RescanSeriesCommand.cs" />
    <Compile Include="MediaFiles\DeleteMediaFileReason.cs" />
    <Compile Include="MediaFiles\DiskScanService.cs">
      <SubType>Code</SubType>
    </Compile>
    <Compile Include="MediaFiles\EpisodeFile.cs" />
    <Compile Include="MediaFiles\EpisodeFileMoveResult.cs" />
    <Compile Include="MediaFiles\EpisodeFileMovingService.cs" />
    <Compile Include="MediaFiles\EpisodeImport\ImportResult.cs" />
    <Compile Include="MediaFiles\EpisodeImport\IImportDecisionEngineSpecification.cs" />
    <Compile Include="MediaFiles\EpisodeImport\ImportApprovedEpisodes.cs" />
    <Compile Include="MediaFiles\EpisodeImport\ImportDecision.cs" />
    <Compile Include="MediaFiles\EpisodeImport\ImportDecisionMaker.cs" />
    <Compile Include="MediaFiles\EpisodeImport\ImportResultType.cs" />
    <Compile Include="MediaFiles\EpisodeImport\Manual\ManualImportFile.cs" />
    <Compile Include="MediaFiles\EpisodeImport\Manual\ManualImportCommand.cs" />
    <Compile Include="MediaFiles\EpisodeImport\Manual\ManualImportItem.cs" />
    <Compile Include="MediaFiles\EpisodeImport\Manual\ManualImportService.cs" />
    <Compile Include="MediaFiles\EpisodeImport\DetectSample.cs" />
    <Compile Include="MediaFiles\EpisodeImport\Manual\ManuallyImportedFile.cs" />
    <Compile Include="MediaFiles\EpisodeImport\Specifications\FreeSpaceSpecification.cs" />
    <Compile Include="MediaFiles\EpisodeImport\Specifications\MatchesFolderSpecification.cs" />
    <Compile Include="MediaFiles\EpisodeImport\Specifications\FullSeasonSpecification.cs" />
    <Compile Include="MediaFiles\EpisodeImport\Specifications\NotSampleSpecification.cs" />
    <Compile Include="MediaFiles\EpisodeImport\Specifications\NotUnpackingSpecification.cs" />
    <Compile Include="MediaFiles\EpisodeImport\Specifications\SameEpisodesImportSpecification.cs" />
    <Compile Include="MediaFiles\EpisodeImport\Specifications\UnverifiedSceneNumberingSpecification.cs" />
    <Compile Include="MediaFiles\EpisodeImport\Specifications\UpgradeSpecification.cs" />
    <Compile Include="MediaFiles\Events\EpisodeDownloadedEvent.cs" />
    <Compile Include="MediaFiles\Events\EpisodeFileAddedEvent.cs" />
    <Compile Include="MediaFiles\Events\EpisodeFileDeletedEvent.cs" />
    <Compile Include="MediaFiles\Events\EpisodeFolderCreatedEvent.cs" />
    <Compile Include="MediaFiles\Events\EpisodeImportedEvent.cs" />
    <Compile Include="MediaFiles\Events\MovieRenamedEvent.cs" />
    <Compile Include="MediaFiles\Events\SeriesRenamedEvent.cs" />
    <Compile Include="MediaFiles\Events\MovieScannedEvent.cs" />
    <Compile Include="MediaFiles\Events\MovieScanSkippedEvent.cs" />
    <Compile Include="MediaFiles\Events\SeriesScanSkippedEvent.cs" />
    <Compile Include="MediaFiles\Events\SeriesScannedEvent.cs" />
    <Compile Include="MediaFiles\FileDateType.cs" />
    <Compile Include="MediaFiles\MediaFileAttributeService.cs" />
    <Compile Include="MediaFiles\MediaFileExtensions.cs" />
    <Compile Include="MediaFiles\MediaFileRepository.cs" />
    <Compile Include="MediaFiles\MediaFileService.cs">
      <SubType>Code</SubType>
    </Compile>
    <Compile Include="MediaFiles\MediaFileTableCleanupService.cs" />
    <Compile Include="MediaFiles\MediaInfo\MediaInfoLib.cs" />
    <Compile Include="MediaFiles\MediaInfo\MediaInfoModel.cs" />
    <Compile Include="MediaFiles\MediaInfo\UpdateMediaInfoService.cs" />
    <Compile Include="MediaFiles\MediaInfo\VideoFileInfoReader.cs" />
    <Compile Include="MediaFiles\RecycleBinProvider.cs" />
    <Compile Include="MediaFiles\RenameEpisodeFilePreview.cs" />
    <Compile Include="MediaFiles\RenameEpisodeFileService.cs" />
    <Compile Include="MediaFiles\RenameMovieFilePreview.cs" />
    <Compile Include="MediaFiles\RenameMovieFileService.cs" />
    <Compile Include="MediaFiles\SameFilenameException.cs" />
    <Compile Include="MediaFiles\UpdateMovieFileService.cs" />
    <Compile Include="MediaFiles\UpdateEpisodeFileService.cs" />
    <Compile Include="MediaFiles\UpgradeMediaFileService.cs" />
    <Compile Include="Messaging\Commands\BackendCommandAttribute.cs" />
    <Compile Include="Messaging\Commands\CleanupCommandMessagingService.cs" />
    <Compile Include="Messaging\Commands\Command.cs" />
    <Compile Include="Messaging\Commands\CommandEqualityComparer.cs" />
    <Compile Include="Messaging\Commands\CommandExecutor.cs" />
    <Compile Include="Messaging\Commands\CommandFailedException.cs" />
    <Compile Include="Messaging\Commands\MessagingCleanupCommand.cs" />
    <Compile Include="Messaging\Commands\CommandModel.cs" />
    <Compile Include="Messaging\Commands\CommandPriority.cs" />
    <Compile Include="Messaging\Commands\CommandNotFoundException.cs" />
    <Compile Include="Messaging\Commands\CommandQueue.cs" />
    <Compile Include="Messaging\Commands\CommandStatus.cs" />
    <Compile Include="Messaging\Commands\CommandRepository.cs" />
    <Compile Include="Messaging\Commands\CommandQueueManager.cs" />
    <Compile Include="Messaging\Commands\CommandTrigger.cs" />
    <Compile Include="Messaging\Commands\IExecute.cs" />
    <Compile Include="Messaging\Commands\TestCommand.cs" />
    <Compile Include="Messaging\Commands\TestCommandExecutor.cs" />
    <Compile Include="Messaging\Events\CommandExecutedEvent.cs" />
    <Compile Include="Messaging\Events\EventAggregator.cs" />
    <Compile Include="Messaging\Events\IEventAggregator.cs" />
    <Compile Include="Messaging\Events\IHandle.cs" />
    <Compile Include="Messaging\IProcessMessage.cs" />
    <Compile Include="MetadataSource\IProvideMovieInfo.cs" />
    <Compile Include="MetadataSource\ISearchForNewMovie.cs" />
    <Compile Include="MetadataSource\PreDB\PreDBResult.cs" />
    <Compile Include="MetadataSource\PreDB\PreDBSyncCommand.cs" />
    <Compile Include="MetadataSource\PreDB\PreDBSyncEvent.cs" />
    <Compile Include="MetadataSource\PreDB\PreDBService.cs" />
    <Compile Include="MetadataSource\SkyHook\Resource\ActorResource.cs" />
    <Compile Include="MetadataSource\SkyHook\Resource\ConfigurationResource.cs" />
    <Compile Include="MetadataSource\SkyHook\Resource\EpisodeResource.cs" />
    <Compile Include="MetadataSource\SkyHook\Resource\ImageResource.cs" />
    <Compile Include="MetadataSource\SkyHook\Resource\RatingResource.cs" />
    <Compile Include="MetadataSource\SkyHook\Resource\SeasonResource.cs" />
    <Compile Include="MetadataSource\SkyHook\Resource\MovieResource.cs" />
    <Compile Include="MetadataSource\SkyHook\Resource\ShowResource.cs" />
    <Compile Include="MetadataSource\SkyHook\Resource\TimeOfDayResource.cs" />
    <Compile Include="MetadataSource\SkyHook\Resource\TMDBResources.cs" />
    <Compile Include="MetadataSource\SkyHook\SkyHookProxy.cs" />
    <Compile Include="MetadataSource\SearchSeriesComparer.cs" />
    <Compile Include="MetadataSource\SkyHook\SkyHookException.cs" />
    <Compile Include="Extras\Metadata\Consumers\MediaBrowser\MediaBrowserMetadata.cs" />
    <Compile Include="Extras\Metadata\Consumers\MediaBrowser\MediaBrowserMetadataSettings.cs" />
    <Compile Include="Extras\Metadata\Consumers\Roksbox\RoksboxMetadata.cs" />
    <Compile Include="Extras\Metadata\Consumers\Roksbox\RoksboxMetadataSettings.cs" />
    <Compile Include="Extras\Metadata\Consumers\Wdtv\WdtvMetadata.cs" />
    <Compile Include="Extras\Metadata\Consumers\Wdtv\WdtvMetadataSettings.cs" />
    <Compile Include="Extras\Metadata\Consumers\Xbmc\XbmcMetadata.cs" />
    <Compile Include="Extras\Metadata\Consumers\Xbmc\XbmcMetadataSettings.cs" />
    <Compile Include="Extras\Metadata\ExistingMetadataImporter.cs" />
    <Compile Include="Extras\Metadata\Files\CleanMetadataFileService.cs" />
    <Compile Include="Extras\Metadata\Files\ImageFileResult.cs" />
    <Compile Include="Extras\Metadata\Files\MetadataFileResult.cs" />
    <Compile Include="Extras\Metadata\IMetadata.cs" />
    <Compile Include="Extras\Metadata\MetadataBase.cs" />
    <Compile Include="Extras\Metadata\MetadataDefinition.cs" />
    <Compile Include="Extras\Metadata\MetadataFactory.cs" />
    <Compile Include="Extras\Metadata\MetadataRepository.cs" />
    <Compile Include="Extras\Metadata\MetadataService.cs" />
    <Compile Include="Extras\Metadata\MetadataType.cs" />
    <Compile Include="MetadataSource\IProvideSeriesInfo.cs" />
    <Compile Include="MetadataSource\ISearchForNewSeries.cs" />
    <Compile Include="MetadataSource\TmdbConfigurationService.cs" />
    <Compile Include="NetImport\NetImportSyncCommand.cs" />
    <Compile Include="Notifications\Join\JoinAuthException.cs" />
    <Compile Include="Notifications\Join\JoinInvalidDeviceException.cs" />
    <Compile Include="Notifications\Join\JoinResponseModel.cs" />
    <Compile Include="Notifications\Join\Join.cs" />
    <Compile Include="Notifications\Join\JoinException.cs" />
    <Compile Include="Notifications\Join\JoinProxy.cs" />
    <Compile Include="Notifications\Join\JoinSettings.cs" />
    <Compile Include="Notifications\Boxcar\Boxcar.cs" />
    <Compile Include="Notifications\Boxcar\BoxcarException.cs" />
    <Compile Include="Notifications\Boxcar\BoxcarProxy.cs" />
    <Compile Include="Notifications\Boxcar\BoxcarSettings.cs" />
    <Compile Include="Notifications\GrabMessage.cs" />
    <Compile Include="Notifications\Plex\Models\PlexIdentity.cs" />
    <Compile Include="Notifications\Plex\Models\PlexResponse.cs" />
    <Compile Include="Notifications\Plex\Models\PlexPreferences.cs" />
    <Compile Include="Notifications\Plex\Models\PlexSectionItem.cs" />
    <Compile Include="Notifications\Plex\Models\PlexSection.cs" />
    <Compile Include="Notifications\Plex\PlexAuthenticationException.cs" />
    <Compile Include="Notifications\CustomScript\CustomScript.cs" />
    <Compile Include="Notifications\CustomScript\CustomScriptSettings.cs" />
    <Compile Include="Notifications\Plex\PlexVersionException.cs" />
    <Compile Include="Notifications\Plex\PlexHomeTheater.cs" />
    <Compile Include="Notifications\Plex\PlexHomeTheaterSettings.cs" />
    <Compile Include="Notifications\Plex\PlexClientService.cs" />
    <Compile Include="Notifications\PushBullet\PushBulletException.cs" />
    <Compile Include="Notifications\Slack\Payloads\Attachment.cs" />
    <Compile Include="Notifications\Slack\Payloads\SlackPayload.cs" />
    <Compile Include="Notifications\Slack\Slack.cs" />
    <Compile Include="Notifications\Slack\SlackExeption.cs" />
    <Compile Include="Notifications\Slack\SlackProxy.cs" />
    <Compile Include="Notifications\Slack\SlackSettings.cs" />
    <Compile Include="Notifications\Synology\SynologyException.cs" />
    <Compile Include="Notifications\Synology\SynologyIndexer.cs" />
    <Compile Include="Notifications\Synology\SynologyIndexerProxy.cs" />
    <Compile Include="Notifications\Synology\SynologyIndexerSettings.cs" />
    <Compile Include="Notifications\Telegram\InvalidResponseException.cs" />
    <Compile Include="Notifications\Telegram\Telegram.cs" />
    <Compile Include="Notifications\Telegram\TelegramService.cs" />
    <Compile Include="Notifications\Telegram\TelegramSettings.cs" />
    <Compile Include="Notifications\Twitter\OAuthToken.cs" />
    <Compile Include="Notifications\Twitter\TwitterException.cs" />
    <Compile Include="Notifications\Webhook\WebhookException.cs" />
    <Compile Include="Notifications\Webhook\WebhookGrabPayload.cs" />
    <Compile Include="Notifications\Webhook\WebhookImportPayload.cs" />
    <Compile Include="Notifications\Webhook\WebhookMethod.cs" />
    <Compile Include="Notifications\Webhook\WebhookMovieFile.cs" />
    <Compile Include="Notifications\Webhook\WebhookPayload.cs" />
    <Compile Include="Notifications\Webhook\WebhookProxy.cs" />
    <Compile Include="Notifications\Webhook\WebhookRelease.cs" />
    <Compile Include="Notifications\Webhook\WebhookMovie.cs" />
    <Compile Include="Notifications\Webhook\WebhookRemoteMovie.cs" />
    <Compile Include="Notifications\Webhook\WebhookSettings.cs" />
    <Compile Include="Notifications\Webhook\Webhook.cs" />
    <Compile Include="Organizer\NamingConfigRepository.cs" />
    <Compile Include="Notifications\Twitter\Twitter.cs" />
    <Compile Include="Notifications\Twitter\TwitterService.cs" />
    <Compile Include="Notifications\Twitter\TwitterSettings.cs" />
    <Compile Include="Parser\IsoLanguage.cs" />
    <Compile Include="Parser\IsoLanguages.cs" />
    <Compile Include="Parser\LanguageParser.cs" />
    <Compile Include="Parser\Model\LocalMovie.cs" />
    <Compile Include="Parser\Model\ParsedMovieInfo.cs" />
    <Compile Include="Parser\Model\RemoteMovie.cs" />
    <Compile Include="Parser\ParsingLeniency.cs" />
    <Compile Include="Parser\RomanNumerals\ArabicRomanNumeral.cs" />
    <Compile Include="Parser\RomanNumerals\IRomanNumeral.cs" />
    <Compile Include="Parser\RomanNumerals\RomanNumeral.cs" />
    <Compile Include="Parser\RomanNumerals\RomanNumeralParser.cs" />
    <Compile Include="Parser\RomanNumerals\SimpleArabicNumeral.cs" />
    <Compile Include="Parser\RomanNumerals\SimpleRomanNumeral.cs" />
    <Compile Include="Profiles\Delay\DelayProfile.cs" />
    <Compile Include="Profiles\Delay\DelayProfileService.cs" />
    <Compile Include="Profiles\Delay\DelayProfileTagInUseValidator.cs" />
    <Compile Include="Profiles\ProfileRepository.cs" />
    <Compile Include="ProgressMessaging\ProgressMessageContext.cs" />
    <Compile Include="Qualities\QualitySource.cs" />
    <Compile Include="Qualities\QualityTag.cs" />
    <Compile Include="Qualities\QualityTagMatchResult.cs" />
    <Compile Include="Qualities\Revision.cs" />
    <Compile Include="RemotePathMappings\RemotePathMapping.cs" />
    <Compile Include="RemotePathMappings\RemotePathMappingRepository.cs" />
    <Compile Include="RemotePathMappings\RemotePathMappingService.cs" />
    <Compile Include="MediaFiles\TorrentInfo\TorrentFileInfoReader.cs" />
    <Compile Include="Notifications\DownloadMessage.cs" />
    <Compile Include="Notifications\Email\Email.cs">
      <SubType>Code</SubType>
    </Compile>
    <Compile Include="Notifications\Email\EmailService.cs">
      <SubType>Code</SubType>
    </Compile>
    <Compile Include="Notifications\Email\EmailSettings.cs" />
    <Compile Include="Notifications\Growl\Growl.cs">
      <SubType>Code</SubType>
    </Compile>
    <Compile Include="Notifications\Growl\GrowlService.cs">
      <SubType>Code</SubType>
    </Compile>
    <Compile Include="Notifications\Growl\GrowlSettings.cs" />
    <Compile Include="Notifications\INotification.cs" />
    <Compile Include="Notifications\MediaBrowser\MediaBrowser.cs" />
    <Compile Include="Notifications\MediaBrowser\MediaBrowserProxy.cs" />
    <Compile Include="Notifications\MediaBrowser\MediaBrowserService.cs" />
    <Compile Include="Notifications\MediaBrowser\MediaBrowserSettings.cs" />
    <Compile Include="Notifications\NotificationBase.cs">
      <SubType>Code</SubType>
    </Compile>
    <Compile Include="Notifications\NotificationDefinition.cs" />
    <Compile Include="Notifications\NotificationFactory.cs" />
    <Compile Include="Notifications\NotificationRepository.cs" />
    <Compile Include="Notifications\NotificationService.cs" />
    <Compile Include="Notifications\NotifyMyAndroid\NotifyMyAndroid.cs" />
    <Compile Include="Notifications\NotifyMyAndroid\NotifyMyAndroidPriority.cs" />
    <Compile Include="Notifications\NotifyMyAndroid\NotifyMyAndroidProxy.cs" />
    <Compile Include="Notifications\NotifyMyAndroid\NotifyMyAndroidSettings.cs" />
    <Compile Include="Notifications\Plex\PlexClient.cs">
      <SubType>Code</SubType>
    </Compile>
    <Compile Include="Notifications\Plex\PlexClientSettings.cs" />
    <Compile Include="Notifications\Plex\PlexError.cs" />
    <Compile Include="Notifications\Plex\PlexException.cs" />
    <Compile Include="Notifications\Plex\PlexServer.cs" />
    <Compile Include="Notifications\Plex\PlexServerProxy.cs" />
    <Compile Include="Notifications\Plex\PlexServerSettings.cs" />
    <Compile Include="Notifications\Plex\PlexServerService.cs" />
    <Compile Include="Notifications\Plex\PlexUser.cs" />
    <Compile Include="Notifications\Prowl\InvalidApiKeyException.cs" />
    <Compile Include="Notifications\Prowl\Prowl.cs">
      <SubType>Code</SubType>
    </Compile>
    <Compile Include="Notifications\Prowl\ProwlPriority.cs" />
    <Compile Include="Notifications\Prowl\ProwlService.cs">
      <SubType>Code</SubType>
    </Compile>
    <Compile Include="Notifications\Prowl\ProwlSettings.cs" />
    <Compile Include="Notifications\Pushalot\Pushalot.cs" />
    <Compile Include="Notifications\Pushalot\PushalotPriority.cs" />
    <Compile Include="Notifications\Pushalot\PushalotProxy.cs" />
    <Compile Include="Notifications\Pushalot\PushalotResponse.cs" />
    <Compile Include="Notifications\Pushalot\PushalotSettings.cs" />
    <Compile Include="Notifications\PushBullet\PushBullet.cs" />
    <Compile Include="Notifications\PushBullet\PushBulletProxy.cs" />
    <Compile Include="Notifications\PushBullet\PushBulletSettings.cs" />
    <Compile Include="Notifications\Pushover\InvalidResponseException.cs" />
    <Compile Include="Notifications\Pushover\Pushover.cs" />
    <Compile Include="Notifications\Pushover\PushoverPriority.cs" />
    <Compile Include="Notifications\Pushover\PushoverService.cs" />
    <Compile Include="Notifications\Pushover\PushoverSettings.cs" />
    <Compile Include="Notifications\Xbmc\XbmcJsonException.cs" />
    <Compile Include="Notifications\Xbmc\IApiProvider.cs" />
    <Compile Include="Notifications\Xbmc\InvalidXbmcVersionException.cs" />
    <Compile Include="Notifications\Xbmc\JsonApiProvider.cs" />
    <Compile Include="Notifications\Xbmc\Model\ActivePlayer.cs" />
    <Compile Include="Notifications\Xbmc\Model\ActivePlayersDharmaResult.cs" />
    <Compile Include="Notifications\Xbmc\Model\ActivePlayersEdenResult.cs" />
    <Compile Include="Notifications\Xbmc\Model\ErrorResult.cs" />
    <Compile Include="Notifications\Xbmc\Model\VersionResult.cs" />
    <Compile Include="Notifications\Xbmc\Model\XbmcJsonResult.cs" />
    <Compile Include="Notifications\Xbmc\Model\XbmcVersion.cs" />
    <Compile Include="Notifications\Xbmc\Xbmc.cs">
      <SubType>Code</SubType>
    </Compile>
    <Compile Include="Notifications\Xbmc\XbmcJsonApiProxy.cs" />
    <Compile Include="Notifications\Xbmc\XbmcService.cs">
      <SubType>Code</SubType>
    </Compile>
    <Compile Include="Notifications\Xbmc\XbmcSettings.cs" />
    <Compile Include="Organizer\AbsoluteEpisodeFormat.cs" />
    <Compile Include="Organizer\BasicNamingConfig.cs" />
    <Compile Include="Organizer\EpisodeFormat.cs" />
    <Compile Include="Organizer\EpisodeSortingType.cs" />
    <Compile Include="Organizer\Exception.cs" />
    <Compile Include="Organizer\FileNameBuilder.cs" />
    <Compile Include="Organizer\FileNameBuilderTokenEqualityComparer.cs" />
    <Compile Include="Organizer\FileNameSampleService.cs" />
    <Compile Include="Organizer\FileNameValidation.cs" />
    <Compile Include="Organizer\FileNameValidationService.cs" />
    <Compile Include="Organizer\NamingConfig.cs" />
    <Compile Include="Organizer\NamingConfigService.cs" />
    <Compile Include="Organizer\SampleResult.cs" />
    <Compile Include="Parser\InvalidDateException.cs" />
    <Compile Include="Parser\Language.cs" />
    <Compile Include="Parser\Model\LocalEpisode.cs" />
    <Compile Include="Parser\Model\ParsedEpisodeInfo.cs" />
    <Compile Include="Parser\Model\ReleaseInfo.cs" />
    <Compile Include="Parser\Model\RemoteEpisode.cs" />
    <Compile Include="Parser\Model\SeriesTitleInfo.cs" />
    <Compile Include="Parser\Model\TorrentInfo.cs" />
    <Compile Include="Parser\Parser.cs" />
    <Compile Include="Parser\ParsingService.cs" />
    <Compile Include="Parser\SceneChecker.cs" />
    <Compile Include="Parser\QualityParser.cs" />
    <Compile Include="Profiles\Profile.cs" />
    <Compile Include="Profiles\ProfileInUseException.cs" />
    <Compile Include="Profiles\ProfileQualityItem.cs" />
    <Compile Include="Profiles\Delay\DelayProfileRepository.cs" />
    <Compile Include="Profiles\ProfileService.cs" />
    <Compile Include="ProgressMessaging\CommandUpdatedEvent.cs" />
    <Compile Include="ProgressMessaging\ProgressMessageTarget.cs" />
    <Compile Include="Properties\AssemblyInfo.cs" />
    <Compile Include="Qualities\QualitiesBelowCutoff.cs" />
    <Compile Include="Qualities\Quality.cs" />
    <Compile Include="Qualities\QualityDefinition.cs" />
    <Compile Include="Qualities\QualityDefinitionRepository.cs" />
    <Compile Include="Qualities\QualityDefinitionService.cs">
      <SubType>Code</SubType>
    </Compile>
    <Compile Include="Qualities\QualityModel.cs" />
    <Compile Include="Qualities\QualityModelComparer.cs" />
    <Compile Include="Queue\Queue.cs" />
    <Compile Include="Queue\QueueService.cs" />
    <Compile Include="Queue\QueueUpdatedEvent.cs" />
    <Compile Include="Restrictions\Restriction.cs" />
    <Compile Include="Restrictions\RestrictionRepository.cs" />
    <Compile Include="Restrictions\RestrictionService.cs" />
    <Compile Include="Rest\JsonNetSerializer.cs" />
    <Compile Include="Rest\RestClientFactory.cs" />
    <Compile Include="Rest\RestException.cs" />
    <Compile Include="Rest\RestSharpExtensions.cs" />
    <Compile Include="RootFolders\RootFolder.cs" />
    <Compile Include="RootFolders\RootFolderRepository.cs" />
    <Compile Include="RootFolders\RootFolderService.cs">
      <SubType>Code</SubType>
    </Compile>
    <Compile Include="RootFolders\UnmappedFolder.cs" />
    <Compile Include="Security.cs" />
    <Compile Include="MovieStats\SeasonStatistics.cs" />
    <Compile Include="MovieStats\MovieStatistics.cs" />
    <Compile Include="MovieStats\MovieStatisticsRepository.cs" />
    <Compile Include="MovieStats\MovieStatisticsService.cs" />
    <Compile Include="SeriesStats\SeasonStatistics.cs" />
    <Compile Include="SeriesStats\SeriesStatistics.cs" />
    <Compile Include="SeriesStats\SeriesStatisticsRepository.cs" />
    <Compile Include="SeriesStats\SeriesStatisticsService.cs" />
    <Compile Include="Tags\Tag.cs" />
    <Compile Include="Tags\TagRepository.cs" />
    <Compile Include="Tags\TagService.cs" />
    <Compile Include="Tags\TagsUpdatedEvent.cs" />
    <Compile Include="ThingiProvider\ConfigContractNotFoundException.cs" />
    <Compile Include="ThingiProvider\Events\ProviderDeletedEvent.cs" />
    <Compile Include="ThingiProvider\Events\ProviderUpdatedEvent.cs" />
    <Compile Include="ThingiProvider\IProvider.cs" />
    <Compile Include="ThingiProvider\IProviderConfig.cs" />
    <Compile Include="ThingiProvider\IProviderFactory.cs" />
    <Compile Include="ThingiProvider\IProviderRepository.cs" />
    <Compile Include="ThingiProvider\NullConfig.cs" />
    <Compile Include="ThingiProvider\ProviderDefinition.cs" />
    <Compile Include="ThingiProvider\ProviderFactory.cs" />
    <Compile Include="ThingiProvider\ProviderMessage.cs" />
    <Compile Include="ThingiProvider\ProviderRepository.cs" />
    <Compile Include="TinyTwitter.cs" />
    <Compile Include="Tv\Actor.cs" />
    <Compile Include="Tv\AddSeriesOptions.cs" />
    <Compile Include="Tv\Commands\MoveSeriesCommand.cs" />
    <Compile Include="Tv\Commands\RefreshMovieCommand.cs" />
    <Compile Include="Tv\Commands\RefreshSeriesCommand.cs" />
    <Compile Include="Tv\Episode.cs" />
    <Compile Include="Tv\EpisodeAddedService.cs" />
    <Compile Include="Tv\EpisodeCutoffService.cs" />
    <Compile Include="Tv\EpisodeMonitoredService.cs" />
    <Compile Include="Tv\EpisodeRepository.cs">
      <SubType>Code</SubType>
    </Compile>
    <Compile Include="Tv\EpisodeService.cs" />
    <Compile Include="Tv\Events\EpisodeInfoRefreshedEvent.cs" />
    <Compile Include="Tv\Events\MovieAddedEvent.cs" />
    <Compile Include="Tv\Events\SeriesAddedEvent.cs" />
    <Compile Include="Tv\Events\MovieDeletedEvent.cs" />
    <Compile Include="Tv\Events\SeriesDeletedEvent.cs" />
    <Compile Include="Tv\Events\MovieEditedEvent.cs" />
    <Compile Include="Tv\Events\SeriesEditedEvent.cs" />
    <Compile Include="Tv\Events\SeriesMovedEvent.cs" />
    <Compile Include="Tv\Events\MovieRefreshStartingEvent.cs" />
    <Compile Include="Tv\Events\SeriesRefreshStartingEvent.cs" />
    <Compile Include="Tv\Events\MovieUpdateEvent.cs" />
    <Compile Include="Tv\Events\SeriesUpdatedEvent.cs" />
    <Compile Include="Tv\MonitoringOptions.cs" />
    <Compile Include="Tv\MoveSeriesService.cs" />
    <Compile Include="Tv\MovieCutoffService.cs" />
    <Compile Include="Tv\Ratings.cs" />
    <Compile Include="Tv\RefreshEpisodeService.cs" />
    <Compile Include="Tv\RefreshMovieService.cs" />
    <Compile Include="Tv\RefreshSeriesService.cs" />
    <Compile Include="Tv\Season.cs" />
    <Compile Include="Tv\Movie.cs" />
    <Compile Include="Tv\Series.cs" />
    <Compile Include="Tv\MovieAddedHandler.cs" />
    <Compile Include="Tv\SeriesAddedHandler.cs" />
    <Compile Include="Tv\MovieRepository.cs" />
    <Compile Include="Tv\MovieEditedService.cs" />
    <Compile Include="Tv\MovieScannedHandler.cs" />
    <Compile Include="Tv\SeriesScannedHandler.cs" />
    <Compile Include="Tv\SeriesEditedService.cs" />
    <Compile Include="Tv\SeriesRepository.cs" />
    <Compile Include="Tv\MovieService.cs" />
    <Compile Include="Tv\SeriesService.cs">
      <SubType>Code</SubType>
    </Compile>
    <Compile Include="Tv\MovieStatusType.cs" />
    <Compile Include="Tv\SeriesStatusType.cs" />
    <Compile Include="Tv\MovieTitleNormalizer.cs" />
    <Compile Include="Tv\SeriesTitleNormalizer.cs" />
    <Compile Include="Tv\SeriesTypes.cs" />
    <Compile Include="Tv\ShouldRefreshMovie.cs" />
    <Compile Include="Tv\ShouldRefreshSeries.cs" />
    <Compile Include="Update\Commands\ApplicationUpdateCommand.cs" />
    <Compile Include="Update\InstallUpdateService.cs" />
    <Compile Include="Update\RecentUpdateProvider.cs" />
    <Compile Include="Update\UpdateAbortedException.cs" />
    <Compile Include="Update\UpdateChanges.cs" />
    <Compile Include="Update\UpdateCheckService.cs" />
    <Compile Include="Update\UpdateFolderNotWritableException.cs" />
    <Compile Include="Update\UpdateMechanism.cs" />
    <Compile Include="Update\UpdatePackage.cs" />
    <Compile Include="Update\UpdatePackageAvailable.cs" />
    <Compile Include="Update\UpdatePackageProvider.cs" />
    <Compile Include="Update\UpdateVerification.cs" />
    <Compile Include="Update\UpdateVerificationFailedException.cs" />
    <Compile Include="Validation\FolderValidator.cs" />
    <Compile Include="Validation\IpValidation.cs" />
    <Compile Include="Validation\LanguageValidator.cs" />
    <Compile Include="Validation\NzbDroneValidationExtensions.cs" />
    <Compile Include="Validation\NzbDroneValidationFailure.cs" />
    <Compile Include="Validation\NzbDroneValidationResult.cs" />
    <Compile Include="Validation\NzbDroneValidationState.cs" />
    <Compile Include="Validation\Paths\MappedNetworkDriveValidator.cs" />
    <Compile Include="Validation\Paths\DroneFactoryValidator.cs" />
    <Compile Include="Validation\Paths\FolderWritableValidator.cs" />
    <Compile Include="Validation\Paths\PathExistsValidator.cs" />
    <Compile Include="Validation\Paths\PathValidator.cs" />
    <Compile Include="Validation\Paths\MoviePathValidation.cs" />
    <Compile Include="Validation\Paths\MovieAncestorValidator.cs" />
    <Compile Include="Validation\Paths\MovieExistsValidator.cs" />
    <Compile Include="Validation\Paths\StartupFolderValidator.cs" />
    <Compile Include="Validation\Paths\RootFolderValidator.cs" />
    <Compile Include="Validation\Paths\SeriesAncestorValidator.cs" />
    <Compile Include="Validation\Paths\SeriesExistsValidator.cs" />
    <Compile Include="Validation\Paths\SeriesPathValidator.cs" />
    <Compile Include="Validation\ProfileExistsValidator.cs" />
    <Compile Include="Validation\RuleBuilderExtensions.cs" />
    <Compile Include="Validation\UrlValidator.cs" />
    <Compile Include="Datastore\Migration\131_make_parsed_episode_info_nullable.cs" />
    <Compile Include="Housekeeping\Housekeepers\FixWronglyMatchedMovieFiles.cs" />
    <Compile Include="Datastore\Migration\135_add_haspredbentry_to_movies.cs" />
    <Compile Include="MediaFiles\Commands\RenameMovieFolderCommand.cs" />
    <Compile Include="Tv\QueryExtensions.cs" />
    <Compile Include="Datastore\Migration\136_add_pathstate_to_movies.cs" />
    <Compile Include="MetadataSource\IDiscoverNewMovies.cs" />
    <Compile Include="Datastore\Migration\137_add_import_exclusions_table.cs" />
    <Compile Include="NetImport\ImportExclusions\ImportExclusion.cs" />
    <Compile Include="NetImport\ImportExclusions\ImportExclusionsRepository.cs" />
    <Compile Include="NetImport\ImportExclusions\ImportExclusionsService.cs" />
    <Compile Include="Datastore\Migration\138_add_physical_release_note.cs" />
    <Compile Include="Indexers\IIndexerSettings.cs" />
    <Compile Include="NetImport\Radarr\RadarrLists.cs" />
    <Compile Include="NetImport\Radarr\RadarrParser.cs" />
    <Compile Include="NetImport\Radarr\RadarrRequestGenerator.cs" />
    <Compile Include="NetImport\Radarr\RadarrSettings.cs" />
    <Compile Include="MetadataSource\RadarrAPI\RadarrResources.cs" />
    <Compile Include="MetadataSource\RadarrAPI\RadarrAPIClient.cs" />
    <Compile Include="Datastore\Migration\139_fix_indexer_baseurl.cs" />
    <Compile Include="Notifications\Xbmc\Model\XbmcMovie.cs" />
    <Compile Include="Notifications\Xbmc\Model\MovieResponse.cs" />
    <Compile Include="Notifications\Xbmc\Model\MovieResult.cs" />
  </ItemGroup>
  <ItemGroup>
    <BootstrapperPackage Include=".NETFramework,Version=v4.0,Profile=Client">
      <Visible>False</Visible>
      <ProductName>Microsoft .NET Framework 4 Client Profile %28x86 and x64%29</ProductName>
      <Install>true</Install>
    </BootstrapperPackage>
    <BootstrapperPackage Include="Microsoft.Net.Client.3.5">
      <Visible>False</Visible>
      <ProductName>.NET Framework 3.5 SP1 Client Profile</ProductName>
      <Install>false</Install>
    </BootstrapperPackage>
    <BootstrapperPackage Include="Microsoft.Net.Framework.3.5.SP1">
      <Visible>False</Visible>
      <ProductName>.NET Framework 3.5 SP1</ProductName>
      <Install>false</Install>
    </BootstrapperPackage>
    <BootstrapperPackage Include="Microsoft.Windows.Installer.3.1">
      <Visible>False</Visible>
      <ProductName>Windows Installer 3.1</ProductName>
      <Install>true</Install>
    </BootstrapperPackage>
  </ItemGroup>
  <ItemGroup>
    <None Include="App.config" />
    <None Include="NzbDrone.Core.dll.config">
      <CopyToOutputDirectory>Always</CopyToOutputDirectory>
    </None>
    <None Include="packages.config" />
    <None Include="Properties\AnalysisRules.ruleset" />
  </ItemGroup>
  <ItemGroup>
    <Service Include="{508349B6-6B84-4DF5-91F0-309BEEBAD82D}" />
  </ItemGroup>
  <ItemGroup>
    <ProjectReference Include="..\Marr.Data\Marr.Data.csproj">
      <Project>{F6FC6BE7-0847-4817-A1ED-223DC647C3D7}</Project>
      <Name>Marr.Data</Name>
    </ProjectReference>
    <ProjectReference Include="..\MonoTorrent\MonoTorrent.csproj">
      <Project>{411a9e0e-fdc6-4e25-828a-0c2cd1cd96f8}</Project>
      <Name>MonoTorrent</Name>
    </ProjectReference>
    <ProjectReference Include="..\NzbDrone.Common\NzbDrone.Common.csproj">
      <Project>{F2BE0FDF-6E47-4827-A420-DD4EF82407F8}</Project>
      <Name>NzbDrone.Common</Name>
    </ProjectReference>
  </ItemGroup>
  <ItemGroup>
    <EmbeddedResource Include="..\..\Logo\64.png">
      <Link>Resources\Logo\64.png</Link>
    </EmbeddedResource>
  </ItemGroup>
  <ItemGroup>
    <Content Include="..\Libraries\MediaInfo\MediaInfo.dll">
      <Link>MediaInfo.dll</Link>
      <CopyToOutputDirectory>PreserveNewest</CopyToOutputDirectory>
    </Content>
    <Content Include="..\Libraries\MediaInfo\libmediainfo.0.dylib">
      <Link>libmediainfo.0.dylib</Link>
      <CopyToOutputDirectory>PreserveNewest</CopyToOutputDirectory>
    </Content>
    <Content Include="..\Libraries\Sqlite\libsqlite3.0.dylib">
      <Link>libsqlite3.0.dylib</Link>
      <CopyToOutputDirectory>PreserveNewest</CopyToOutputDirectory>
    </Content>
    <Compile Include="Notifications\Telegram\TelegramError.cs" />
  </ItemGroup>
  <ItemGroup />
  <ItemGroup />
  <Import Project="$(MSBuildToolsPath)\Microsoft.CSharp.targets" />
  <PropertyGroup>
    <PostBuildEvent>
    </PostBuildEvent>
  </PropertyGroup>
=======
﻿<?xml version="1.0" encoding="utf-8"?>
<Project ToolsVersion="4.0" DefaultTargets="Build" xmlns="http://schemas.microsoft.com/developer/msbuild/2003">
  <PropertyGroup>
    <Configuration Condition=" '$(Configuration)' == '' ">Debug</Configuration>
    <Platform Condition=" '$(Platform)' == '' ">x86</Platform>
    <ProductVersion>8.0.30703</ProductVersion>
    <SchemaVersion>2.0</SchemaVersion>
    <ProjectGuid>{FF5EE3B6-913B-47CE-9CEB-11C51B4E1205}</ProjectGuid>
    <OutputType>Library</OutputType>
    <AppDesignerFolder>Properties</AppDesignerFolder>
    <RootNamespace>NzbDrone.Core</RootNamespace>
    <AssemblyName>NzbDrone.Core</AssemblyName>
    <TargetFrameworkVersion>v4.0</TargetFrameworkVersion>
    <TargetFrameworkProfile>
    </TargetFrameworkProfile>
    <FileAlignment>512</FileAlignment>
    <PublishUrl>publish\</PublishUrl>
    <Install>true</Install>
    <InstallFrom>Disk</InstallFrom>
    <UpdateEnabled>false</UpdateEnabled>
    <UpdateMode>Foreground</UpdateMode>
    <UpdateInterval>7</UpdateInterval>
    <UpdateIntervalUnits>Days</UpdateIntervalUnits>
    <UpdatePeriodically>false</UpdatePeriodically>
    <UpdateRequired>false</UpdateRequired>
    <MapFileExtensions>true</MapFileExtensions>
    <ApplicationRevision>0</ApplicationRevision>
    <ApplicationVersion>1.0.0.%2a</ApplicationVersion>
    <IsWebBootstrapper>false</IsWebBootstrapper>
    <UseApplicationTrust>false</UseApplicationTrust>
    <BootstrapperEnabled>true</BootstrapperEnabled>
    <SolutionDir Condition="$(SolutionDir) == '' Or $(SolutionDir) == '*Undefined*'">..\</SolutionDir>
    <RestorePackages>true</RestorePackages>
  </PropertyGroup>
  <PropertyGroup Condition=" '$(Configuration)|$(Platform)' == 'Debug|x86' ">
    <PlatformTarget>x86</PlatformTarget>
    <DebugSymbols>true</DebugSymbols>
    <DebugType>full</DebugType>
    <Optimize>false</Optimize>
    <OutputPath>..\..\_output\</OutputPath>
    <DefineConstants>DEBUG;TRACE</DefineConstants>
    <ErrorReport>prompt</ErrorReport>
    <WarningLevel>4</WarningLevel>
  </PropertyGroup>
  <PropertyGroup Condition=" '$(Configuration)|$(Platform)' == 'Release|x86' ">
    <PlatformTarget>x86</PlatformTarget>
    <DebugType>pdbonly</DebugType>
    <Optimize>true</Optimize>
    <OutputPath>..\..\_output\</OutputPath>
    <DefineConstants>TRACE</DefineConstants>
    <ErrorReport>prompt</ErrorReport>
    <WarningLevel>4</WarningLevel>
  </PropertyGroup>
  <ItemGroup>
    <Reference Include="FluentMigrator, Version=1.6.2.0, Culture=neutral, PublicKeyToken=aacfc7de5acabf05, processorArchitecture=MSIL">
      <HintPath>..\packages\FluentMigrator.1.6.2\lib\40\FluentMigrator.dll</HintPath>
      <Private>True</Private>
    </Reference>
    <Reference Include="FluentMigrator.Runner, Version=1.6.2.0, Culture=neutral, PublicKeyToken=aacfc7de5acabf05, processorArchitecture=MSIL">
      <HintPath>..\packages\FluentMigrator.Runner.1.6.2\lib\40\FluentMigrator.Runner.dll</HintPath>
      <Private>True</Private>
    </Reference>
    <Reference Include="FluentValidation, Version=6.2.1.0, Culture=neutral, processorArchitecture=MSIL">
      <HintPath>..\packages\FluentValidation.6.2.1.0\lib\portable-net40+sl50+wp80+win8+wpa81\FluentValidation.dll</HintPath>
      <Private>True</Private>
    </Reference>
    <Reference Include="Growl.Connector, Version=2.0.0.0, Culture=neutral, PublicKeyToken=980c2339411be384, processorArchitecture=MSIL">
      <SpecificVersion>False</SpecificVersion>
      <HintPath>..\Libraries\Growl.Connector.dll</HintPath>
    </Reference>
    <Reference Include="Growl.CoreLibrary, Version=2.0.0.0, Culture=neutral, PublicKeyToken=13e59d82e007b064, processorArchitecture=MSIL">
      <SpecificVersion>False</SpecificVersion>
      <HintPath>..\Libraries\Growl.CoreLibrary.dll</HintPath>
    </Reference>
    <Reference Include="ImageResizer, Version=3.4.3.103, Culture=neutral, processorArchitecture=MSIL">
      <SpecificVersion>False</SpecificVersion>
      <HintPath>..\packages\ImageResizer.3.4.3\lib\ImageResizer.dll</HintPath>
    </Reference>
    <Reference Include="Newtonsoft.Json, Version=6.0.0.0, Culture=neutral, PublicKeyToken=30ad4fe6b2a6aeed, processorArchitecture=MSIL">
      <SpecificVersion>False</SpecificVersion>
      <HintPath>..\packages\Newtonsoft.Json.6.0.6\lib\net40\Newtonsoft.Json.dll</HintPath>
    </Reference>
    <Reference Include="NLog, Version=4.0.0.0, Culture=neutral, PublicKeyToken=5120e14c03d0593c, processorArchitecture=MSIL">
      <HintPath>..\packages\NLog.4.5.0-rc06\lib\net40-client\NLog.dll</HintPath>
    </Reference>
    <Reference Include="OAuth">
      <HintPath>..\packages\OAuth.1.0.3\lib\net40\OAuth.dll</HintPath>
    </Reference>
    <Reference Include="CookComputing.XmlRpc, Version=2.5.0.0, Culture=neutral, processorArchitecture=MSIL">
      <SpecificVersion>False</SpecificVersion>
      <HintPath>..\packages\xmlrpcnet.2.5.0\lib\net20\CookComputing.XmlRpcV2.dll</HintPath>
    </Reference>
    <Reference Include="RestSharp, Version=105.2.3.0, Culture=neutral, processorArchitecture=MSIL">
      <HintPath>..\packages\RestSharp.105.2.3\lib\net4\RestSharp.dll</HintPath>
      <Private>True</Private>
    </Reference>
    <Reference Include="System" />
    <Reference Include="System.Configuration" />
    <Reference Include="System.Core" />
    <Reference Include="System.Data" />
    <Reference Include="System.Drawing" />
    <Reference Include="System.ServiceModel" />
    <Reference Include="System.Runtime.Serialization" />
    <Reference Include="System.Transactions" />
    <Reference Include="System.Web" />
    <Reference Include="System.Web.Extensions" />
    <Reference Include="System.Windows.Forms" />
    <Reference Include="System.Xml" />
    <Reference Include="System.Xml.Linq" />
    <Reference Include="Microsoft.CSharp" />
    <Reference Include="Prowlin">
      <HintPath>..\packages\Prowlin.0.9.4456.26422\lib\net40\Prowlin.dll</HintPath>
    </Reference>
    <Reference Include="System.Data.SQLite">
      <HintPath>..\Libraries\Sqlite\System.Data.SQLite.dll</HintPath>
    </Reference>
  </ItemGroup>
  <ItemGroup>
    <Compile Include="..\NzbDrone.Common\Properties\SharedAssemblyInfo.cs">
      <Link>Properties\SharedAssemblyInfo.cs</Link>
    </Compile>
    <Compile Include="Analytics\AnalyticsService.cs" />
    <Compile Include="Annotations\FieldDefinitionAttribute.cs" />
    <Compile Include="Authentication\AuthenticationType.cs" />
    <Compile Include="Authentication\User.cs" />
    <Compile Include="Authentication\UserRepository.cs" />
    <Compile Include="Authentication\UserService.cs" />
    <Compile Include="Datastore\Migration\123_create_netimport_table.cs" />
    <Compile Include="Datastore\Migration\142_movie_extras.cs" />
    <Compile Include="Datastore\Migration\140_add_alternative_titles_table.cs" />
    <Compile Include="Datastore\Migration\141_fix_duplicate_alt_titles.cs" />
    <Compile Include="DecisionEngine\Specifications\RequiredIndexerFlagsSpecification.cs" />
    <Compile Include="Housekeeping\Housekeepers\CleanupOrphanedAlternativeTitles.cs" />
    <Compile Include="MediaFiles\EpisodeImport\Specifications\GrabbedReleaseQualitySpecification.cs" />
    <Compile Include="MediaFiles\EpisodeImport\Specifications\SameFileSpecification.cs" />
    <Compile Include="MediaFiles\Events\MovieFileUpdatedEvent.cs" />
    <Compile Include="Datastore\Migration\134_add_remux_qualities_for_the_wankers.cs" />
    <Compile Include="Datastore\Migration\129_add_parsed_movie_info_to_pending_release.cs" />
    <Compile Include="Datastore\Migration\128_remove_kickass.cs" />
    <Compile Include="Datastore\Migration\130_remove_wombles_kickass.cs" />
    <Compile Include="Datastore\Migration\132_rename_torrent_downloadstation.cs" />
    <Compile Include="Datastore\Migration\133_add_minimumavailability.cs" />
    <Compile Include="IndexerSearch\CutoffUnmetMoviesSearchCommand.cs" />
    <Compile Include="Indexers\HDBits\HDBitsInfo.cs" />
    <Compile Include="Movies\AlternativeTitles\AlternativeTitle.cs" />
    <Compile Include="Movies\AlternativeTitles\AlternativeTitleRepository.cs" />
    <Compile Include="Movies\AlternativeTitles\AlternativeTitleService.cs" />
    <Compile Include="NetImport\NetImportListLevels.cs" />
    <Compile Include="NetImport\TMDb\TMDbLanguageCodes.cs" />
    <Compile Include="NetImport\TMDb\TMDbSettings.cs" />
    <Compile Include="NetImport\TMDb\TMDbListType.cs" />
    <Compile Include="NetImport\TMDb\TMDbImport.cs" />
    <Compile Include="NetImport\TMDb\TMDbParser.cs" />
    <Compile Include="NetImport\TMDb\TMDbRequestGenerator.cs" />
    <Compile Include="NetImport\Trakt\TraktAPI.cs" />
    <Compile Include="NetImport\Trakt\TraktImport.cs" />
    <Compile Include="NetImport\Trakt\TraktListType.cs" />
    <Compile Include="NetImport\Trakt\TraktParser.cs" />
    <Compile Include="NetImport\Trakt\TraktRequestGenerator.cs" />
    <Compile Include="NetImport\Trakt\TraktSettings.cs" />
    <Compile Include="NetImport\CouchPotato\CouchPotatoAPI.cs" />
    <Compile Include="NetImport\CouchPotato\CouchPotatoParser.cs" />
    <Compile Include="NetImport\CouchPotato\CouchPotatoRequestGenerator.cs" />
    <Compile Include="NetImport\CouchPotato\CouchPotatoSettings.cs" />
    <Compile Include="NetImport\CouchPotato\CouchPotatoImport.cs" />
    <Compile Include="NetImport\StevenLu\StevenLuAPI.cs" />
    <Compile Include="NetImport\StevenLu\StevenLuParser.cs" />
    <Compile Include="NetImport\StevenLu\StevenLuRequestGenerator.cs" />
    <Compile Include="NetImport\StevenLu\StevenLuSettings.cs" />
    <Compile Include="NetImport\StevenLu\StevenLuImport.cs" />
    <Compile Include="NetImport\Exceptions\NetImportException.cs" />
    <Compile Include="NetImport\HttpNetImportBase.cs" />
    <Compile Include="NetImport\NetImportSearchService.cs" />
    <Compile Include="NetImport\NetImportFactory.cs" />
    <Compile Include="NetImport\IProcessNetImportResponse.cs" />
    <Compile Include="NetImport\NetImportBaseSettings.cs" />
    <Compile Include="NetImport\NetImportPageableRequest.cs" />
    <Compile Include="NetImport\NetImportPageableRequestChain.cs" />
    <Compile Include="NetImport\INetImportRequestGenerator.cs" />
    <Compile Include="NetImport\RSSImport\RSSImportParser.cs" />
    <Compile Include="NetImport\RSSImport\RSSImportRequestGenerator.cs" />
    <Compile Include="NetImport\NetImportRequest.cs" />
    <Compile Include="NetImport\NetImportResponse.cs" />
    <Compile Include="NetImport\NetImportBase.cs" />
    <Compile Include="NetImport\NetImportRepository.cs" />
    <Compile Include="NetImport\INetImport.cs" />
    <Compile Include="NetImport\NetImportDefinition.cs" />
    <Compile Include="NetImport\RSSImport\RSSImport.cs" />
    <Compile Include="NetImport\RSSImport\RSSImportSettings.cs" />
    <Compile Include="Backup\Backup.cs" />
    <Compile Include="Backup\BackupCommand.cs" />
    <Compile Include="Backup\BackupService.cs" />
    <Compile Include="Backup\MakeDatabaseBackup.cs" />
    <Compile Include="Blacklisting\Blacklist.cs" />
    <Compile Include="Blacklisting\BlacklistRepository.cs" />
    <Compile Include="Blacklisting\BlacklistService.cs" />
    <Compile Include="Blacklisting\ClearBlacklistCommand.cs" />
    <Compile Include="Configuration\Config.cs" />
    <Compile Include="Configuration\ConfigFileProvider.cs" />
    <Compile Include="Configuration\ConfigRepository.cs" />
    <Compile Include="Configuration\ConfigService.cs" />
    <Compile Include="Configuration\Events\ConfigFileSavedEvent.cs" />
    <Compile Include="Configuration\Events\ConfigSavedEvent.cs" />
    <Compile Include="Configuration\IConfigService.cs" />
    <Compile Include="Configuration\InvalidConfigFileException.cs" />
    <Compile Include="Configuration\ResetApiKeyCommand.cs" />
    <Compile Include="DataAugmentation\DailySeries\DailySeries.cs" />
    <Compile Include="DataAugmentation\DailySeries\DailySeriesDataProxy.cs" />
    <Compile Include="DataAugmentation\DailySeries\DailySeriesService.cs" />
    <Compile Include="DataAugmentation\Scene\ISceneMappingProvider.cs" />
    <Compile Include="DataAugmentation\Scene\SceneMapping.cs" />
    <Compile Include="DataAugmentation\Scene\SceneMappingProxy.cs" />
    <Compile Include="DataAugmentation\Scene\SceneMappingRepository.cs" />
    <Compile Include="DataAugmentation\Scene\SceneMappingService.cs" />
    <Compile Include="DataAugmentation\Scene\SceneMappingsUpdatedEvent.cs" />
    <Compile Include="DataAugmentation\Scene\ServicesProvider.cs" />
    <Compile Include="DataAugmentation\Scene\UpdateSceneMappingCommand.cs" />
    <Compile Include="Datastore\BasicRepository.cs" />
    <Compile Include="Datastore\ConnectionStringFactory.cs" />
    <Compile Include="Datastore\Converters\BooleanIntConverter.cs" />
    <Compile Include="Datastore\Converters\DoubleConverter.cs" />
    <Compile Include="Datastore\Converters\EmbeddedDocumentConverter.cs" />
    <Compile Include="Datastore\Converters\EnumIntConverter.cs" />
    <Compile Include="Datastore\Converters\TimeSpanConverter.cs" />
    <Compile Include="Datastore\Converters\Int32Converter.cs" />
    <Compile Include="Datastore\Converters\GuidConverter.cs" />
    <Compile Include="Datastore\Converters\OsPathConverter.cs" />
    <Compile Include="Datastore\Converters\CommandConverter.cs" />
    <Compile Include="Datastore\Converters\ProviderSettingConverter.cs" />
    <Compile Include="Datastore\Converters\QualityIntConverter.cs" />
    <Compile Include="Datastore\Converters\UtcConverter.cs" />
    <Compile Include="Datastore\CorruptDatabaseException.cs" />
    <Compile Include="Datastore\Database.cs" />
    <Compile Include="Datastore\DbFactory.cs" />
    <Compile Include="Datastore\Events\ModelEvent.cs" />
    <Compile Include="Datastore\Extensions\MappingExtensions.cs" />
    <Compile Include="Datastore\Extensions\PagingSpecExtensions.cs" />
    <Compile Include="Datastore\Extensions\RelationshipExtensions.cs" />
    <Compile Include="Datastore\IEmbeddedDocument.cs" />
    <Compile Include="Datastore\LazyList.cs" />
    <Compile Include="Datastore\MainDatabase.cs" />
    <Compile Include="Datastore\LogDatabase.cs" />
    <Compile Include="Datastore\Migration\001_initial_setup.cs" />
    <Compile Include="Datastore\Migration\002_remove_tvrage_imdb_unique_constraint.cs" />
    <Compile Include="Datastore\Migration\003_remove_clean_title_from_scene_mapping.cs" />
    <Compile Include="Datastore\Migration\004_updated_history.cs" />
    <Compile Include="Datastore\Migration\126_update_qualities_and_profiles.cs" />
    <Compile Include="Datastore\Migration\125_fix_imdb_unique.cs" />
    <Compile Include="Datastore\Migration\124_add_preferred_tags_to_profile.cs" />
    <Compile Include="Datastore\Migration\122_add_movieid_to_blacklist.cs" />
    <Compile Include="Datastore\Migration\121_update_filedate_config.cs" />
    <Compile Include="Datastore\Migration\120_add_studio_to_table.cs" />
    <Compile Include="Datastore\Migration\119_add_youtube_trailer_id_table .cs" />
    <Compile Include="Datastore\Migration\118_update_movie_slug.cs" />
    <Compile Include="Datastore\Migration\117_update_movie_file.cs" />
    <Compile Include="Datastore\Migration\116_update_movie_sorttitle_again.cs" />
    <Compile Include="Datastore\Migration\115_update_movie_sorttitle.cs" />
    <Compile Include="Datastore\Migration\111_remove_bitmetv.cs" />
    <Compile Include="Datastore\Migration\112_remove_torrentleech.cs" />
    <Compile Include="Datastore\Migration\114_remove_fanzub.cs" />
    <Compile Include="Datastore\Migration\113_remove_broadcasthenet.cs" />
    <Compile Include="Datastore\Migration\108_update_schedule_interval.cs" />
    <Compile Include="Datastore\Migration\107_fix_movie_files.cs" />
    <Compile Include="Datastore\Migration\106_add_tmdb_stuff.cs" />
    <Compile Include="Datastore\Migration\105_fix_history_movieId.cs" />
    <Compile Include="Datastore\Migration\005_added_eventtype_to_history.cs" />
    <Compile Include="Datastore\Migration\006_add_index_to_log_time.cs" />
    <Compile Include="Datastore\Migration\007_add_renameEpisodes_to_naming.cs" />
    <Compile Include="Datastore\Migration\008_remove_backlog.cs" />
    <Compile Include="Datastore\Migration\009_fix_renameEpisodes.cs" />
    <Compile Include="Datastore\Migration\010_add_monitored.cs" />
    <Compile Include="Datastore\Migration\011_remove_ignored.cs" />
    <Compile Include="Datastore\Migration\012_remove_custom_start_date.cs" />
    <Compile Include="Datastore\Migration\013_add_air_date_utc.cs" />
    <Compile Include="Datastore\Migration\014_drop_air_date.cs" />
    <Compile Include="Datastore\Migration\015_add_air_date_as_string.cs" />
    <Compile Include="Datastore\Migration\016_updated_imported_history_item.cs" />
    <Compile Include="Datastore\Migration\017_reset_scene_names.cs" />
    <Compile Include="Datastore\Migration\018_remove_duplicates.cs" />
    <Compile Include="Datastore\Migration\019_restore_unique_constraints.cs" />
    <Compile Include="Datastore\Migration\020_add_year_and_seasons_to_series.cs" />
    <Compile Include="Datastore\Migration\021_drop_seasons_table.cs" />
    <Compile Include="Datastore\Migration\022_move_indexer_to_generic_provider.cs" />
    <Compile Include="Datastore\Migration\023_add_config_contract_to_indexers.cs" />
    <Compile Include="Datastore\Migration\024_drop_tvdb_episodeid.cs" />
    <Compile Include="Datastore\Migration\025_move_notification_to_generic_provider.cs" />
    <Compile Include="Datastore\Migration\026_add_config_contract_to_notifications.cs" />
    <Compile Include="Datastore\Migration\027_fix_omgwtfnzbs.cs" />
    <Compile Include="Datastore\Migration\028_add_blacklist_table.cs" />
    <Compile Include="Datastore\Migration\029_add_formats_to_naming_config.cs" />
    <Compile Include="Datastore\Migration\030_add_season_folder_format_to_naming_config.cs" />
    <Compile Include="Datastore\Migration\031_delete_old_naming_config_columns.cs" />
    <Compile Include="Datastore\Migration\032_set_default_release_group.cs" />
    <Compile Include="Datastore\Migration\033_add_api_key_to_pushover.cs" />
    <Compile Include="Datastore\Migration\034_remove_series_contraints.cs" />
    <Compile Include="Datastore\Migration\035_add_series_folder_format_to_naming_config.cs" />
    <Compile Include="Datastore\Migration\036_update_with_quality_converters.cs" />
    <Compile Include="Datastore\Migration\037_add_configurable_qualities.cs" />
    <Compile Include="Datastore\Migration\038_add_on_upgrade_to_notifications.cs" />
    <Compile Include="Datastore\Migration\039_add_metadata_tables.cs" />
    <Compile Include="Datastore\Migration\040_add_metadata_to_episodes_and_series.cs" />
    <Compile Include="Datastore\Migration\041_fix_xbmc_season_images_metadata.cs" />
    <Compile Include="Datastore\Migration\042_add_download_clients_table.cs" />
    <Compile Include="Datastore\Migration\043_convert_config_to_download_clients.cs" />
    <Compile Include="Datastore\Migration\044_fix_xbmc_episode_metadata.cs" />
    <Compile Include="Datastore\Migration\045_add_indexes.cs" />
    <Compile Include="Datastore\Migration\046_fix_nzb_su_url.cs" />
    <Compile Include="Datastore\Migration\047_add_published_date_blacklist_column.cs" />
    <Compile Include="Datastore\Migration\048_add_title_to_scenemappings.cs" />
    <Compile Include="Datastore\Migration\049_fix_dognzb_url.cs" />
    <Compile Include="Datastore\Migration\050_add_hash_to_metadata_files.cs" />
    <Compile Include="Datastore\Migration\051_download_client_import.cs" />
    <Compile Include="Datastore\Migration\052_add_columns_for_anime.cs" />
    <Compile Include="Datastore\Migration\053_add_series_sorttitle.cs" />
    <Compile Include="Datastore\Migration\054_rename_profiles.cs" />
    <Compile Include="Datastore\Migration\055_drop_old_profile_columns.cs" />
    <Compile Include="Datastore\Migration\056_add_mediainfo_to_episodefile.cs" />
    <Compile Include="Datastore\Migration\057_convert_episode_file_path_to_relative.cs" />
    <Compile Include="Datastore\Migration\058_drop_epsiode_file_path.cs" />
    <Compile Include="Datastore\Migration\059_add_enable_options_to_indexers.cs" />
    <Compile Include="Datastore\Migration\060_remove_enable_from_indexers.cs" />
    <Compile Include="Datastore\Migration\061_clear_bad_scene_names.cs" />
    <Compile Include="Datastore\Migration\062_convert_quality_models.cs" />
    <Compile Include="Datastore\Migration\063_add_remotepathmappings.cs" />
    <Compile Include="Datastore\Migration\064_add_remove_method_from_logs.cs" />
    <Compile Include="Datastore\Migration\065_make_scene_numbering_nullable.cs" />
    <Compile Include="Datastore\Migration\066_add_tags.cs" />
    <Compile Include="Datastore\Migration\067_add_added_to_series.cs" />
    <Compile Include="Datastore\Migration\068_add_release_restrictions.cs" />
    <Compile Include="Datastore\Migration\069_quality_proper.cs" />
    <Compile Include="Datastore\Migration\070_delay_profile.cs" />
    <Compile Include="Datastore\Migration\104_add_moviefiles_table.cs" />
    <Compile Include="Datastore\Migration\096_disable_kickass.cs" />
    <Compile Include="Datastore\Migration\095_add_additional_episodes_index.cs" />
    <Compile Include="Datastore\Migration\103_fix_metadata_file_extensions.cs" />
    <Compile Include="Datastore\Migration\101_add_ultrahd_quality_in_profiles.cs" />
    <Compile Include="Datastore\Migration\071_unknown_quality_in_profile.cs" />
    <Compile Include="Datastore\Migration\072_history_grabid.cs" />
    <Compile Include="Datastore\Migration\073_clear_ratings.cs" />
    <Compile Include="Datastore\Migration\074_disable_eztv.cs" />
    <Compile Include="Datastore\Migration\075_force_lib_update.cs" />
    <Compile Include="Datastore\Migration\076_add_users_table.cs" />
    <Compile Include="Datastore\Migration\077_add_add_options_to_series.cs" />
    <Compile Include="Datastore\Migration\078_add_commands_table.cs" />
    <Compile Include="Datastore\Migration\079_dedupe_tags.cs" />
    <Compile Include="Datastore\Migration\081_move_dot_prefix_to_transmission_category.cs" />
    <Compile Include="Datastore\Migration\082_add_fanzub_settings.cs" />
    <Compile Include="Datastore\Migration\083_additonal_blacklist_columns.cs" />
    <Compile Include="Datastore\Migration\084_update_quality_minmax_size.cs" />
    <Compile Include="Datastore\Migration\085_expand_transmission_urlbase.cs" />
    <Compile Include="Datastore\Migration\086_pushbullet_device_ids.cs" />
    <Compile Include="Datastore\Migration\087_remove_eztv.cs" />
    <Compile Include="Datastore\Migration\088_pushbullet_devices_channels_list.cs" />
    <Compile Include="Datastore\Migration\089_add_on_rename_to_notifcations.cs" />
    <Compile Include="Datastore\Migration\090_update_kickass_url.cs" />
    <Compile Include="Datastore\Migration\091_added_indexerstatus.cs" />
    <Compile Include="Datastore\Migration\093_naming_config_replace_characters.cs" />
    <Compile Include="Datastore\Migration\092_add_unverifiedscenenumbering.cs" />
    <Compile Include="Datastore\Migration\100_add_scene_season_number.cs" />
    <Compile Include="Datastore\Migration\099_extra_and_subtitle_files.cs" />
    <Compile Include="Datastore\Migration\094_add_tvmazeid.cs" />
    <Compile Include="Datastore\Migration\098_remove_titans_of_tv.cs">
      <SubType>Code</SubType>
    </Compile>
    <Compile Include="Datastore\Migration\110_add_physical_release_to_table.cs" />
    <Compile Include="Datastore\Migration\109_add_movie_formats_to_naming_config.cs" />
    <Compile Include="Datastore\Migration\Framework\MigrationContext.cs" />
    <Compile Include="Datastore\Migration\Framework\MigrationController.cs" />
    <Compile Include="Datastore\Migration\Framework\MigrationDbFactory.cs" />
    <Compile Include="Datastore\Migration\Framework\MigrationExtension.cs" />
    <Compile Include="Datastore\Migration\Framework\MigrationLogger.cs" />
    <Compile Include="Datastore\Migration\Framework\MigrationOptions.cs" />
    <Compile Include="Datastore\Migration\Framework\MigrationType.cs" />
    <Compile Include="Datastore\Migration\Framework\NzbDroneMigrationBase.cs" />
    <Compile Include="Datastore\Migration\Framework\NzbDroneSqliteProcessor.cs" />
    <Compile Include="Datastore\Migration\Framework\NzbDroneSqliteProcessorFactory.cs" />
    <Compile Include="Datastore\Migration\Framework\SqliteSchemaDumper.cs" />
    <Compile Include="Datastore\Migration\Framework\SqliteSyntaxReader.cs" />
    <Compile Include="Datastore\ModelBase.cs" />
    <Compile Include="Datastore\ModelNotFoundException.cs" />
    <Compile Include="Datastore\PagingSpec.cs" />
    <Compile Include="Datastore\ResultSet.cs" />
    <Compile Include="Datastore\TableMapping.cs" />
    <Compile Include="DecisionEngine\Decision.cs" />
    <Compile Include="DecisionEngine\DownloadDecision.cs" />
    <Compile Include="DecisionEngine\DownloadDecisionComparer.cs" />
    <Compile Include="DecisionEngine\DownloadDecisionMaker.cs" />
    <Compile Include="DecisionEngine\DownloadDecisionPriorizationService.cs" />
    <Compile Include="DecisionEngine\IDecisionEngineSpecification.cs" />
    <Compile Include="DecisionEngine\IRejectWithReason.cs" />
    <Compile Include="DecisionEngine\QualityUpgradableSpecification.cs" />
    <Compile Include="DecisionEngine\Rejection.cs" />
    <Compile Include="DecisionEngine\RejectionType.cs" />
    <Compile Include="DecisionEngine\SameEpisodesSpecification.cs" />
    <Compile Include="DecisionEngine\Specifications\AcceptableSizeSpecification.cs" />
    <Compile Include="DecisionEngine\Specifications\BlacklistSpecification.cs" />
    <Compile Include="DecisionEngine\Specifications\AnimeVersionUpgradeSpecification.cs" />
    <Compile Include="DecisionEngine\Specifications\FullSeasonSpecification.cs" />
    <Compile Include="DecisionEngine\Specifications\CutoffSpecification.cs" />
    <Compile Include="DecisionEngine\Specifications\ProtocolSpecification.cs" />
    <Compile Include="DecisionEngine\Specifications\LanguageSpecification.cs" />
    <Compile Include="DecisionEngine\Specifications\QueueSpecification.cs" />
    <Compile Include="DecisionEngine\Specifications\ReleaseRestrictionsSpecification.cs" />
    <Compile Include="DecisionEngine\Specifications\NotSampleSpecification.cs" />
    <Compile Include="DecisionEngine\Specifications\QualityAllowedByProfileSpecification.cs" />
    <Compile Include="DecisionEngine\Specifications\MinimumAgeSpecification.cs" />
    <Compile Include="DecisionEngine\Specifications\RetentionSpecification.cs" />
    <Compile Include="DecisionEngine\Specifications\RssSync\DelaySpecification.cs" />
    <Compile Include="DecisionEngine\Specifications\RssSync\HistorySpecification.cs" />
    <Compile Include="DecisionEngine\Specifications\RssSync\MonitoredEpisodeSpecification.cs" />
    <Compile Include="DecisionEngine\Specifications\RssSync\AvailabilitySpecification.cs" />
    <Compile Include="DecisionEngine\Specifications\RssSync\ProperSpecification.cs" />
    <Compile Include="DecisionEngine\Specifications\Search\DailyEpisodeMatchSpecification.cs" />
    <Compile Include="DecisionEngine\Specifications\Search\EpisodeRequestedSpecification.cs" />
    <Compile Include="DecisionEngine\Specifications\Search\SeasonMatchSpecification.cs" />
    <Compile Include="DecisionEngine\Specifications\Search\SeriesSpecification.cs" />
    <Compile Include="DecisionEngine\Specifications\Search\SingleEpisodeSearchMatchSpecification.cs" />
    <Compile Include="DecisionEngine\Specifications\TorrentSeedingSpecification.cs" />
    <Compile Include="DecisionEngine\Specifications\SameEpisodesGrabSpecification.cs" />
    <Compile Include="DecisionEngine\Specifications\RawDiskSpecification.cs" />
    <Compile Include="DecisionEngine\Specifications\UpgradeDiskSpecification.cs" />
    <Compile Include="DiskSpace\DiskSpace.cs" />
    <Compile Include="DiskSpace\DiskSpaceService.cs" />
    <Compile Include="Download\Clients\DownloadStation\Proxies\DownloadStationInfoProxy.cs" />
    <Compile Include="Download\Clients\DownloadStation\TorrentDownloadStation.cs" />
    <Compile Include="Download\Clients\DownloadStation\Proxies\DownloadStationTaskProxy.cs" />
    <Compile Include="Download\Clients\DownloadStation\DownloadStationSettings.cs" />
    <Compile Include="Download\Clients\DownloadStation\DownloadStationTask.cs" />
    <Compile Include="Download\Clients\DownloadStation\DownloadStationTaskAdditional.cs" />
    <Compile Include="Download\Clients\DownloadStation\Proxies\DSMInfoProxy.cs" />
    <Compile Include="Download\Clients\DownloadStation\Proxies\FileStationProxy.cs" />
    <Compile Include="Download\Clients\DownloadStation\Proxies\DiskStationProxyBase.cs" />
    <Compile Include="Download\Clients\DownloadStation\Responses\DiskStationAuthResponse.cs" />
    <Compile Include="Download\Clients\DownloadStation\DownloadStationTaskFile.cs" />
    <Compile Include="Download\Clients\DownloadStation\Responses\DSMInfoResponse.cs" />
    <Compile Include="Download\Clients\DownloadStation\Responses\FileStationListFileInfoResponse.cs" />
    <Compile Include="Download\Clients\DownloadStation\Responses\FileStationListResponse.cs" />
    <Compile Include="Download\Clients\DownloadStation\Responses\DiskStationError.cs" />
    <Compile Include="Download\Clients\DownloadStation\Responses\DiskStationInfoResponse.cs" />
    <Compile Include="Download\Clients\DownloadStation\Responses\DiskStationResponse.cs" />
    <Compile Include="Download\Clients\DownloadStation\Responses\DownloadStationTaskInfoResponse.cs" />
    <Compile Include="Download\Clients\DownloadStation\DiskStationApiInfo.cs" />
    <Compile Include="Download\Clients\DownloadStation\SerialNumberProvider.cs" />
    <Compile Include="Download\Clients\DownloadStation\SharedFolderMapping.cs" />
    <Compile Include="Download\Clients\DownloadStation\SharedFolderResolver.cs" />
    <Compile Include="Download\Clients\DownloadStation\DiskStationApi.cs" />
    <Compile Include="Download\Clients\DownloadStation\UsenetDownloadStation.cs" />
    <Compile Include="Download\CheckForFinishedDownloadCommand.cs" />
    <Compile Include="Download\Clients\Blackhole\ScanWatchFolder.cs" />
    <Compile Include="Download\Clients\Blackhole\WatchFolderItem.cs" />
    <Compile Include="Download\Clients\Deluge\Deluge.cs" />
    <Compile Include="Download\Clients\Deluge\DelugeError.cs" />
    <Compile Include="Download\Clients\Deluge\DelugeException.cs" />
    <Compile Include="Download\Clients\Deluge\DelugeProxy.cs" />
    <Compile Include="Download\Clients\Deluge\DelugeSettings.cs" />
    <Compile Include="Download\Clients\Deluge\DelugeTorrent.cs" />
    <Compile Include="Download\Clients\Deluge\DelugeTorrentStatus.cs" />
    <Compile Include="Download\Clients\Deluge\DelugePriority.cs" />
    <Compile Include="Download\Clients\Deluge\DelugeUpdateUIResult.cs" />
    <Compile Include="Download\Clients\DownloadClientAuthenticationException.cs" />
    <Compile Include="Download\Clients\DownloadClientException.cs" />
    <Compile Include="Download\Clients\Hadouken\Hadouken.cs" />
    <Compile Include="Download\Clients\Hadouken\HadoukenProxy.cs" />
    <Compile Include="Download\Clients\Hadouken\HadoukenSettings.cs" />
    <Compile Include="Download\Clients\Hadouken\Models\HadoukenTorrentResponse.cs" />
    <Compile Include="Download\Clients\Hadouken\Models\HadoukenTorrentState.cs" />
    <Compile Include="Download\Clients\Hadouken\Models\HadoukenSystemInfo.cs" />
    <Compile Include="Download\Clients\Hadouken\Models\HadoukenTorrent.cs" />
    <Compile Include="Download\Clients\Nzbget\ErrorModel.cs" />
    <Compile Include="Download\Clients\Nzbget\JsonError.cs" />
    <Compile Include="Download\Clients\Nzbget\Nzbget.cs" />
    <Compile Include="Download\Clients\Nzbget\NzbgetCategory.cs" />
    <Compile Include="Download\Clients\Nzbget\NzbgetConfigItem.cs" />
    <Compile Include="Download\Clients\Nzbget\NzbgetGlobalStatus.cs" />
    <Compile Include="Download\Clients\Nzbget\NzbgetHistoryItem.cs" />
    <Compile Include="Download\Clients\Nzbget\NzbgetParameter.cs" />
    <Compile Include="Download\Clients\Nzbget\NzbgetPostQueueItem.cs" />
    <Compile Include="Download\Clients\Nzbget\NzbgetPriority.cs" />
    <Compile Include="Download\Clients\Nzbget\NzbgetProxy.cs" />
    <Compile Include="Download\Clients\Nzbget\NzbgetQueueItem.cs" />
    <Compile Include="Download\Clients\Nzbget\NzbgetResponse.cs" />
    <Compile Include="Download\Clients\Nzbget\NzbgetSettings.cs" />
    <Compile Include="Download\Clients\NzbVortex\JsonConverters\NzbVortexLoginResultTypeConverter.cs" />
    <Compile Include="Download\Clients\NzbVortex\JsonConverters\NzbVortexResultTypeConverter.cs" />
    <Compile Include="Download\Clients\NzbVortex\NzbVortex.cs">
      <SubType>Code</SubType>
    </Compile>
    <Compile Include="Download\Clients\NzbVortex\NzbVortexGroup.cs" />
    <Compile Include="Download\Clients\NzbVortex\NzbVortexNotLoggedInException.cs" />
    <Compile Include="Download\Clients\NzbVortex\NzbVortexAuthenticationException.cs" />
    <Compile Include="Download\Clients\NzbVortex\NzbVortexJsonError.cs" />
    <Compile Include="Download\Clients\NzbVortex\NzbVortexPriority.cs" />
    <Compile Include="Download\Clients\NzbVortex\NzbVortexProxy.cs" />
    <Compile Include="Download\Clients\NzbVortex\NzbVortexFile.cs" />
    <Compile Include="Download\Clients\NzbVortex\NzbVortexQueueItem.cs" />
    <Compile Include="Download\Clients\NzbVortex\NzbVortexLoginResultType.cs" />
    <Compile Include="Download\Clients\NzbVortex\NzbVortexStateType.cs" />
    <Compile Include="Download\Clients\NzbVortex\NzbVortexResultType.cs" />
    <Compile Include="Download\Clients\NzbVortex\NzbVortexSettings.cs" />
    <Compile Include="Download\Clients\NzbVortex\Responses\NzbVortexAddResponse.cs" />
    <Compile Include="Download\Clients\NzbVortex\Responses\NzbVortexAuthNonceResponse.cs" />
    <Compile Include="Download\Clients\NzbVortex\Responses\NzbVortexAuthResponse.cs" />
    <Compile Include="Download\Clients\NzbVortex\Responses\NzbVortexFilesResponse.cs" />
    <Compile Include="Download\Clients\NzbVortex\Responses\NzbVortexGroupResponse.cs" />
    <Compile Include="Download\Clients\NzbVortex\Responses\NzbVortexQueueResponse.cs" />
    <Compile Include="Download\Clients\NzbVortex\Responses\NzbVortexResponseBase.cs" />
    <Compile Include="Download\Clients\NzbVortex\Responses\NzbVortexRetryResponse.cs" />
    <Compile Include="Download\Clients\NzbVortex\Responses\NzbVortexApiVersionResponse.cs" />
    <Compile Include="Download\Clients\NzbVortex\Responses\NzbVortexVersionResponse.cs" />
    <Compile Include="Download\Clients\Pneumatic\Pneumatic.cs" />
    <Compile Include="Download\Clients\Pneumatic\PneumaticSettings.cs" />
    <Compile Include="Download\Clients\QBittorrent\QBittorrentPreferences.cs" />
    <Compile Include="Download\Clients\QBittorrent\QBittorrentState.cs" />
    <Compile Include="Download\Clients\rTorrent\RTorrentDirectoryValidator.cs" />
    <Compile Include="Download\Clients\QBittorrent\QBittorrent.cs" />
    <Compile Include="Download\Clients\QBittorrent\QBittorrentPriority.cs" />
    <Compile Include="Download\Clients\QBittorrent\QBittorrentProxy.cs" />
    <Compile Include="Download\Clients\QBittorrent\QBittorrentSettings.cs" />
    <Compile Include="Download\Clients\QBittorrent\QBittorrentTorrent.cs" />
    <Compile Include="Download\Clients\Sabnzbd\JsonConverters\SabnzbdPriorityTypeConverter.cs" />
    <Compile Include="Download\Clients\Sabnzbd\JsonConverters\SabnzbdStringArrayConverter.cs" />
    <Compile Include="Download\Clients\Sabnzbd\JsonConverters\SabnzbdQueueTimeConverter.cs" />
    <Compile Include="Download\Clients\Sabnzbd\Responses\SabnzbdFullStatusResponse.cs" />
    <Compile Include="Download\Clients\Sabnzbd\Responses\SabnzbdRetryResponse.cs" />
    <Compile Include="Download\Clients\Sabnzbd\Responses\SabnzbdAddResponse.cs" />
    <Compile Include="Download\Clients\Sabnzbd\Responses\SabnzbdCategoryResponse.cs" />
    <Compile Include="Download\Clients\Sabnzbd\Responses\SabnzbdConfigResponse.cs" />
    <Compile Include="Download\Clients\Sabnzbd\Responses\SabnzbdVersionResponse.cs" />
    <Compile Include="Download\Clients\Sabnzbd\Sabnzbd.cs" />
    <Compile Include="Download\Clients\Sabnzbd\SabnzbdCategory.cs" />
    <Compile Include="Download\Clients\Sabnzbd\SabnzbdDownloadStatus.cs" />
    <Compile Include="Download\Clients\Sabnzbd\SabnzbdFullStatus.cs" />
    <Compile Include="Download\Clients\Sabnzbd\SabnzbdHistory.cs" />
    <Compile Include="Download\Clients\Sabnzbd\SabnzbdHistoryItem.cs" />
    <Compile Include="Download\Clients\Sabnzbd\SabnzbdJsonError.cs" />
    <Compile Include="Download\Clients\Sabnzbd\SabnzbdPriority.cs" />
    <Compile Include="Download\Clients\Sabnzbd\SabnzbdProxy.cs" />
    <Compile Include="Download\Clients\Sabnzbd\SabnzbdQueue.cs" />
    <Compile Include="Download\Clients\Sabnzbd\SabnzbdQueueItem.cs" />
    <Compile Include="Download\Clients\Sabnzbd\SabnzbdSettings.cs" />
    <Compile Include="Download\Clients\Blackhole\TorrentBlackhole.cs" />
    <Compile Include="Download\Clients\Blackhole\TorrentBlackholeSettings.cs" />
    <Compile Include="Download\Clients\TorrentSeedConfiguration.cs" />
    <Compile Include="Download\Clients\rTorrent\RTorrent.cs" />
    <Compile Include="Download\Clients\rTorrent\RTorrentPriority.cs" />
    <Compile Include="Download\Clients\rTorrent\RTorrentProxy.cs" />
    <Compile Include="Download\Clients\rTorrent\RTorrentSettings.cs" />
    <Compile Include="Download\Clients\rTorrent\RTorrentTorrent.cs" />
    <Compile Include="Download\Clients\Transmission\Transmission.cs" />
    <Compile Include="Download\Clients\Transmission\TransmissionBase.cs" />
    <Compile Include="Download\Clients\Transmission\TransmissionException.cs" />
    <Compile Include="Download\Clients\Transmission\TransmissionProxy.cs" />
    <Compile Include="Download\Clients\Transmission\TransmissionResponse.cs" />
    <Compile Include="Download\Clients\Transmission\TransmissionSettings.cs" />
    <Compile Include="Download\Clients\Transmission\TransmissionTorrent.cs" />
    <Compile Include="Download\Clients\Transmission\TransmissionTorrentStatus.cs" />
    <Compile Include="Download\Clients\Transmission\TransmissionPriority.cs" />
    <Compile Include="Download\Clients\Blackhole\UsenetBlackhole.cs" />
    <Compile Include="Download\Clients\Blackhole\UsenetBlackholeSettings.cs" />
    <Compile Include="Download\Clients\uTorrent\UTorrentPriority.cs" />
    <Compile Include="Download\Clients\uTorrent\UTorrent.cs" />
    <Compile Include="Download\Clients\uTorrent\UTorrentProxy.cs" />
    <Compile Include="Download\Clients\uTorrent\UTorrentResponse.cs" />
    <Compile Include="Download\Clients\uTorrent\UTorrentSettings.cs" />
    <Compile Include="Download\Clients\uTorrent\UtorrentState.cs" />
    <Compile Include="Download\Clients\uTorrent\UTorrentTorrent.cs" />
    <Compile Include="Download\Clients\uTorrent\UTorrentTorrentCache.cs" />
    <Compile Include="Download\Clients\uTorrent\UTorrentTorrentStatus.cs" />
    <Compile Include="Download\Clients\Vuze\Vuze.cs" />
    <Compile Include="Download\CompletedDownloadService.cs" />
    <Compile Include="Download\DownloadEventHub.cs" />
    <Compile Include="Download\MovieGrabbedEvent.cs" />
    <Compile Include="Download\TrackedDownloads\DownloadMonitoringService.cs" />
    <Compile Include="Download\TrackedDownloads\TrackedDownload.cs" />
    <Compile Include="Download\TrackedDownloads\TrackedDownloadService.cs" />
    <Compile Include="Download\TrackedDownloads\TrackedDownloadStatusMessage.cs" />
    <Compile Include="Download\TrackedDownloads\TrackedDownloadRefreshedEvent.cs" />
    <Compile Include="Download\UsenetClientBase.cs" />
    <Compile Include="Download\TorrentClientBase.cs" />
    <Compile Include="Download\DownloadClientBase.cs" />
    <Compile Include="Download\DownloadClientDefinition.cs" />
    <Compile Include="Download\DownloadClientFactory.cs" />
    <Compile Include="Download\DownloadClientItem.cs" />
    <Compile Include="Download\DownloadClientProvider.cs" />
    <Compile Include="Download\DownloadClientRepository.cs" />
    <Compile Include="Download\DownloadClientStatus.cs" />
    <Compile Include="Download\DownloadClientType.cs" />
    <Compile Include="Download\DownloadFailedEvent.cs" />
    <Compile Include="Download\DownloadItemStatus.cs" />
    <Compile Include="Download\DownloadService.cs" />
    <Compile Include="Download\EpisodeGrabbedEvent.cs" />
    <Compile Include="Download\FailedDownloadService.cs" />
    <Compile Include="Download\IDownloadClient.cs" />
    <Compile Include="Download\Pending\PendingRelease.cs" />
    <Compile Include="Download\Pending\PendingReleaseRepository.cs" />
    <Compile Include="Download\Pending\PendingReleaseService.cs" />
    <Compile Include="Download\Pending\PendingReleasesUpdatedEvent.cs" />
    <Compile Include="Download\ProcessDownloadDecisions.cs" />
    <Compile Include="Download\ProcessedDecisions.cs" />
    <Compile Include="Download\RedownloadFailedDownloadService.cs" />
    <Compile Include="Exceptions\BadRequestException.cs" />
    <Compile Include="Exceptions\DownstreamException.cs" />
    <Compile Include="Exceptions\NzbDroneClientException.cs" />
    <Compile Include="Exceptions\MovieNotFoundExceptions.cs" />
    <Compile Include="Exceptions\SeriesNotFoundException.cs" />
    <Compile Include="Exceptions\ReleaseDownloadException.cs" />
    <Compile Include="Exceptions\StatusCodeToExceptions.cs" />
    <Compile Include="Extras\ExistingExtraFileService.cs" />
    <Compile Include="Extras\Files\ExtraFile.cs" />
    <Compile Include="Extras\Files\ExtraFileManager.cs" />
    <Compile Include="Extras\Files\ExtraFileService.cs" />
    <Compile Include="Extras\Files\ExtraFileRepository.cs" />
    <Compile Include="Extras\ExtraService.cs" />
    <Compile Include="Extras\IImportExistingExtraFiles.cs" />
    <Compile Include="Extras\ImportExistingExtraFileFilterResult.cs" />
    <Compile Include="Extras\ImportExistingExtraFilesBase.cs" />
    <Compile Include="Extras\Metadata\Files\MetadataFile.cs" />
    <Compile Include="Extras\Metadata\Files\MetadataFileRepository.cs" />
    <Compile Include="Extras\Metadata\Files\MetadataFileService.cs" />
    <Compile Include="Extras\Others\ExistingOtherExtraImporter.cs" />
    <Compile Include="Extras\Others\OtherExtraFileRepository.cs" />
    <Compile Include="Extras\Others\OtherExtraFileService.cs" />
    <Compile Include="Extras\Others\OtherExtraFile.cs" />
    <Compile Include="Extras\Others\OtherExtraService.cs" />
    <Compile Include="Extras\Subtitles\ExistingSubtitleImporter.cs" />
    <Compile Include="Extras\Subtitles\SubtitleFileRepository.cs" />
    <Compile Include="Extras\Subtitles\SubtitleFileService.cs" />
    <Compile Include="Extras\Subtitles\SubtitleFile.cs" />
    <Compile Include="Extras\Subtitles\SubtitleFileExtensions.cs" />
    <Compile Include="Extras\Subtitles\ImportedSubtitleFiles.cs" />
    <Compile Include="Extras\Subtitles\SubtitleService.cs" />
    <Compile Include="Fluent.cs" />
    <Compile Include="HealthCheck\CheckHealthCommand.cs" />
    <Compile Include="HealthCheck\Checks\AppDataLocationCheck.cs" />
    <Compile Include="HealthCheck\Checks\DownloadClientCheck.cs" />
    <Compile Include="HealthCheck\Checks\DroneFactoryCheck.cs" />
    <Compile Include="HealthCheck\Checks\ImportMechanismCheck.cs" />
    <Compile Include="HealthCheck\Checks\IndexerRssCheck.cs" />
    <Compile Include="HealthCheck\Checks\IndexerStatusCheck.cs" />
    <Compile Include="HealthCheck\Checks\IndexerSearchCheck.cs" />
    <Compile Include="HealthCheck\Checks\MediaInfoDllCheck.cs" />
    <Compile Include="HealthCheck\Checks\MonoVersionCheck.cs" />
    <Compile Include="HealthCheck\Checks\ProxyCheck.cs" />
    <Compile Include="HealthCheck\Checks\RootFolderCheck.cs" />
    <Compile Include="HealthCheck\Checks\UpdateCheck.cs" />
    <Compile Include="HealthCheck\HealthCheck.cs" />
    <Compile Include="HealthCheck\HealthCheckBase.cs" />
    <Compile Include="HealthCheck\HealthCheckCompleteEvent.cs" />
    <Compile Include="HealthCheck\HealthCheckService.cs" />
    <Compile Include="HealthCheck\IProvideHealthCheck.cs" />
    <Compile Include="History\History.cs" />
    <Compile Include="History\HistoryRepository.cs" />
    <Compile Include="History\HistoryService.cs" />
    <Compile Include="Housekeeping\Housekeepers\CleanupAdditionalUsers.cs" />
    <Compile Include="Housekeeping\Housekeepers\CleanupAdditionalNamingSpecs.cs" />
    <Compile Include="Housekeeping\Housekeepers\CleanupCommandQueue.cs" />
    <Compile Include="Housekeeping\Housekeepers\CleanupAbsolutePathMetadataFiles.cs" />
    <Compile Include="Housekeeping\Housekeepers\CleanupDuplicateMetadataFiles.cs" />
    <Compile Include="Housekeeping\Housekeepers\CleanupOrphanedBlacklist.cs" />
    <Compile Include="Housekeeping\Housekeepers\CleanupOrphanedEpisodeFiles.cs" />
    <Compile Include="Housekeeping\Housekeepers\CleanupOrphanedEpisodes.cs" />
    <Compile Include="Housekeeping\Housekeepers\CleanupOrphanedIndexerStatus.cs" />
    <Compile Include="Housekeeping\Housekeepers\CleanupOrphanedHistoryItems.cs" />
    <Compile Include="Housekeeping\Housekeepers\CleanupOrphanedMetadataFiles.cs" />
    <Compile Include="Housekeeping\Housekeepers\CleanupUnusedTags.cs" />
    <Compile Include="Housekeeping\Housekeepers\CleanupOrphanedPendingReleases.cs" />
    <Compile Include="Housekeeping\Housekeepers\DeleteBadMediaCovers.cs" />
    <Compile Include="Housekeeping\Housekeepers\FixFutureRunScheduledTasks.cs" />
    <Compile Include="Housekeeping\Housekeepers\TrimLogDatabase.cs" />
    <Compile Include="Housekeeping\Housekeepers\UpdateCleanTitleForSeries.cs" />
    <Compile Include="Housekeeping\HousekeepingCommand.cs" />
    <Compile Include="Housekeeping\HousekeepingService.cs" />
    <Compile Include="Housekeeping\IHousekeepingTask.cs" />
    <Compile Include="Http\CloudFlare\CloudFlareCaptchaException.cs" />
    <Compile Include="Http\CloudFlare\CloudFlareCaptchaRequest.cs" />
    <Compile Include="Http\CloudFlare\CloudFlareHttpInterceptor.cs" />
    <Compile Include="Http\HttpProxySettingsProvider.cs" />
    <Compile Include="Http\TorcacheHttpInterceptor.cs" />
    <Compile Include="IndexerSearch\Definitions\MovieSearchCriteria.cs" />
    <Compile Include="IndexerSearch\MissingMoviesSearchCommand.cs" />
    <Compile Include="IndexerSearch\MoviesSearchCommand.cs" />
    <Compile Include="IndexerSearch\MoviesSearchService.cs" />
    <Compile Include="Indexers\AwesomeHD\AwesomeHDRssParser.cs" />
    <Compile Include="Indexers\DownloadProtocol.cs" />
    <Compile Include="Indexers\Exceptions\ApiKeyException.cs" />
    <Compile Include="Indexers\Exceptions\IndexerException.cs" />
    <Compile Include="Indexers\Exceptions\RequestLimitReachedException.cs" />
    <Compile Include="Indexers\Exceptions\UnsupportedFeedException.cs" />
    <Compile Include="Indexers\EzrssTorrentRssParser.cs" />
    <Compile Include="Indexers\FetchAndParseRssService.cs" />
    <Compile Include="Indexers\AwesomeHD\AwesomeHD.cs" />
    <Compile Include="Indexers\AwesomeHD\AwesomeHDRequestGenerator.cs" />
    <Compile Include="Indexers\AwesomeHD\AwesomeHDSettings.cs" />
    <Compile Include="Indexers\PassThePopcorn\PassThePopcorn.cs" />
    <Compile Include="Indexers\PassThePopcorn\PassThePopcornApi.cs" />
    <Compile Include="Indexers\PassThePopcorn\PassThePopcornInfo.cs" />
    <Compile Include="Indexers\PassThePopcorn\PassThePopcornParser.cs" />
    <Compile Include="Indexers\PassThePopcorn\PassThePopcornRequestGenerator.cs" />
    <Compile Include="Indexers\PassThePopcorn\PassThePopcornSettings.cs" />
    <Compile Include="Indexers\HDBits\HDBits.cs" />
    <Compile Include="Indexers\HDBits\HDBitsApi.cs" />
    <Compile Include="Indexers\HDBits\HDBitsParser.cs" />
    <Compile Include="Indexers\HDBits\HDBitsRequestGenerator.cs" />
    <Compile Include="Indexers\HDBits\HDBitsSettings.cs" />
    <Compile Include="Indexers\IIndexer.cs" />
    <Compile Include="Indexers\IIndexerRequestGenerator.cs" />
    <Compile Include="Indexers\IndexerBase.cs" />
    <Compile Include="Indexers\IndexerDefaults.cs" />
    <Compile Include="Indexers\IndexerDefinition.cs" />
    <Compile Include="Indexers\IndexerFactory.cs" />
    <Compile Include="Indexers\IndexerPageableRequest.cs" />
    <Compile Include="Indexers\IndexerPageableRequestChain.cs" />
    <Compile Include="Indexers\IndexerStatusRepository.cs" />
    <Compile Include="Indexers\IndexerRepository.cs" />
    <Compile Include="Indexers\IndexerRequest.cs" />
    <Compile Include="Indexers\IndexerResponse.cs" />
    <Compile Include="Indexers\IndexerSettingUpdatedEvent.cs" />
    <Compile Include="Indexers\IndexerStatus.cs" />
    <Compile Include="Indexers\IndexerStatusService.cs" />
    <Compile Include="Indexers\IProcessIndexerResponse.cs" />
    <Compile Include="Indexers\IPTorrents\IPTorrentsRequestGenerator.cs" />
    <Compile Include="Indexers\IPTorrents\IPTorrents.cs" />
    <Compile Include="Indexers\IPTorrents\IPTorrentsSettings.cs" />
    <Compile Include="Indexers\ITorrentIndexerSettings.cs" />
    <Compile Include="Indexers\Newznab\Newznab.cs" />
    <Compile Include="Indexers\Newznab\NewznabCapabilities.cs" />
    <Compile Include="Indexers\Newznab\NewznabCapabilitiesProvider.cs" />
    <Compile Include="Indexers\Newznab\NewznabException.cs" />
    <Compile Include="Indexers\Newznab\NewznabRequestGenerator.cs" />
    <Compile Include="Indexers\Newznab\NewznabRssParser.cs" />
    <Compile Include="Indexers\Newznab\NewznabSettings.cs" />
    <Compile Include="Indexers\Exceptions\SizeParsingException.cs" />
    <Compile Include="Indexers\Nyaa\NyaaRequestGenerator.cs" />
    <Compile Include="Indexers\Omgwtfnzbs\OmgwtfnzbsRequestGenerator.cs" />
    <Compile Include="Indexers\Nyaa\Nyaa.cs" />
    <Compile Include="Indexers\Nyaa\NyaaSettings.cs" />
    <Compile Include="Indexers\Omgwtfnzbs\Omgwtfnzbs.cs" />
    <Compile Include="Indexers\Omgwtfnzbs\OmgwtfnzbsRssParser.cs" />
    <Compile Include="Indexers\Omgwtfnzbs\OmgwtfnzbsSettings.cs" />
    <Compile Include="Indexers\HttpIndexerBase.cs" />
    <Compile Include="Indexers\TorrentPotato\TorrentPotato.cs" />
    <Compile Include="Indexers\TorrentPotato\TorrentPotatoParser.cs" />
    <Compile Include="Indexers\TorrentPotato\TorrentPotatoRequestGenerator.cs" />
    <Compile Include="Indexers\TorrentPotato\TorrentPotatoResponse.cs" />
    <Compile Include="Indexers\TorrentPotato\TorrentPotatoSettings.cs" />
    <Compile Include="Indexers\Rarbg\Rarbg.cs" />
    <Compile Include="Indexers\Rarbg\RarbgRequestGenerator.cs" />
    <Compile Include="Indexers\Rarbg\RarbgResponse.cs" />
    <Compile Include="Indexers\Rarbg\RarbgSettings.cs" />
    <Compile Include="Indexers\Rarbg\RarbgParser.cs" />
    <Compile Include="Indexers\Rarbg\RarbgTokenProvider.cs" />
    <Compile Include="Indexers\XmlCleaner.cs" />
    <Compile Include="Indexers\RssIndexerRequestGenerator.cs" />
    <Compile Include="Indexers\RssParser.cs" />
    <Compile Include="Indexers\RssSyncCommand.cs" />
    <Compile Include="Indexers\RssSyncCompleteEvent.cs" />
    <Compile Include="Indexers\RssSyncService.cs" />
    <Compile Include="Indexers\TorrentRss\TorrentRssIndexer.cs" />
    <Compile Include="Indexers\TorrentRss\TorrentRssIndexerParserSettings.cs" />
    <Compile Include="Indexers\TorrentRss\TorrentRssIndexerRequestGenerator.cs" />
    <Compile Include="Indexers\TorrentRss\TorrentRssIndexerSettings.cs" />
    <Compile Include="Indexers\TorrentRss\TorrentRssParserFactory.cs" />
    <Compile Include="Indexers\TorrentRss\TorrentRssSettingsDetector.cs" />
    <Compile Include="Indexers\TorrentRssParser.cs" />
    <Compile Include="Indexers\Torznab\Torznab.cs" />
    <Compile Include="Indexers\Torznab\TorznabException.cs" />
    <Compile Include="Indexers\Torznab\TorznabRssParser.cs" />
    <Compile Include="Indexers\Torznab\TorznabSettings.cs" />
    <Compile Include="Indexers\XElementExtensions.cs" />
    <Compile Include="IndexerSearch\Definitions\AnimeEpisodeSearchCriteria.cs" />
    <Compile Include="IndexerSearch\Definitions\DailyEpisodeSearchCriteria.cs" />
    <Compile Include="IndexerSearch\Definitions\SearchCriteriaBase.cs" />
    <Compile Include="IndexerSearch\Definitions\SeasonSearchCriteria.cs" />
    <Compile Include="IndexerSearch\Definitions\SingleEpisodeSearchCriteria.cs" />
    <Compile Include="IndexerSearch\Definitions\SpecialEpisodeSearchCriteria.cs" />
    <Compile Include="IndexerSearch\EpisodeSearchCommand.cs" />
    <Compile Include="IndexerSearch\EpisodeSearchService.cs" />
    <Compile Include="IndexerSearch\MissingEpisodeSearchCommand.cs" />
    <Compile Include="IndexerSearch\NzbSearchService.cs" />
    <Compile Include="IndexerSearch\SeasonSearchCommand.cs" />
    <Compile Include="IndexerSearch\SeasonSearchService.cs" />
    <Compile Include="IndexerSearch\SeriesSearchCommand.cs" />
    <Compile Include="IndexerSearch\SeriesSearchService.cs" />
    <Compile Include="Instrumentation\Commands\ClearLogCommand.cs" />
    <Compile Include="Instrumentation\Commands\DeleteLogFilesCommand.cs" />
    <Compile Include="Instrumentation\Commands\DeleteUpdateLogFilesCommand.cs" />
    <Compile Include="Instrumentation\DatabaseTarget.cs" />
    <Compile Include="Instrumentation\DeleteLogFilesService.cs" />
    <Compile Include="Instrumentation\Log.cs" />
    <Compile Include="Instrumentation\LogRepository.cs" />
    <Compile Include="Instrumentation\LogService.cs" />
    <Compile Include="Instrumentation\ReconfigureLogging.cs" />
    <Compile Include="Instrumentation\SlowRunningAsyncTargetWrapper.cs" />
    <Compile Include="Jobs\ScheduledTaskRepository.cs" />
    <Compile Include="Jobs\ScheduledTask.cs" />
    <Compile Include="Jobs\Scheduler.cs" />
    <Compile Include="Jobs\TaskManager.cs" />
    <Compile Include="Lifecycle\ApplicationShutdownRequested.cs" />
    <Compile Include="Lifecycle\ApplicationStartedEvent.cs" />
    <Compile Include="Lifecycle\Commands\RestartCommand.cs" />
    <Compile Include="Lifecycle\Commands\ShutdownCommand.cs" />
    <Compile Include="Lifecycle\LifecycleService.cs" />
    <Compile Include="MediaCover\CoverAlreadyExistsSpecification.cs" />
    <Compile Include="MediaCover\MediaCover.cs" />
    <Compile Include="MediaCover\ImageResizer.cs" />
    <Compile Include="MediaCover\MediaCoverService.cs" />
    <Compile Include="MediaCover\MediaCoversUpdatedEvent.cs" />
    <Compile Include="MediaFiles\Commands\BackendCommandAttribute.cs" />
    <Compile Include="MediaFiles\Commands\CleanUpRecycleBinCommand.cs" />
    <Compile Include="MediaFiles\Commands\DownloadedMovieScanCommand.cs" />
    <Compile Include="MediaFiles\Commands\RenameMovieCommand.cs" />
    <Compile Include="MediaFiles\Commands\RenameMovieFilesCommand.cs" />
    <Compile Include="MediaFiles\Commands\RescanMovieCommand.cs" />
    <Compile Include="MediaFiles\DownloadedMovieCommandService.cs" />
    <Compile Include="MediaFiles\DownloadedMovieImportService.cs" />
    <Compile Include="MediaFiles\MovieFileMovingService.cs" />
    <Compile Include="MediaFiles\Events\MovieDownloadedEvent.cs" />
    <Compile Include="MediaFiles\Events\MovieFileAddedEvent.cs" />
    <Compile Include="MediaFiles\Events\MovieFileDeletedEvent.cs" />
    <Compile Include="MediaFiles\Events\MovieFolderCreatedEvent.cs" />
    <Compile Include="MediaFiles\Events\MovieImportedEvent.cs" />
    <Compile Include="MediaFiles\MovieFileRepository.cs" />
    <Compile Include="MediaFiles\MovieFileMoveResult.cs" />
    <Compile Include="MediaFiles\MovieFile.cs" />
    <Compile Include="MediaFiles\EpisodeImport\ImportApprovedMovie.cs" />
    <Compile Include="MediaFiles\EpisodeImport\ImportMode.cs" />
    <Compile Include="MediaFiles\Commands\RenameFilesCommand.cs" />
    <Compile Include="MediaFiles\Commands\RenameSeriesCommand.cs" />
    <Compile Include="MediaFiles\Commands\RescanSeriesCommand.cs" />
    <Compile Include="MediaFiles\DeleteMediaFileReason.cs" />
    <Compile Include="MediaFiles\DiskScanService.cs">
      <SubType>Code</SubType>
    </Compile>
    <Compile Include="MediaFiles\EpisodeFile.cs" />
    <Compile Include="MediaFiles\EpisodeFileMoveResult.cs" />
    <Compile Include="MediaFiles\EpisodeFileMovingService.cs" />
    <Compile Include="MediaFiles\EpisodeImport\ImportResult.cs" />
    <Compile Include="MediaFiles\EpisodeImport\IImportDecisionEngineSpecification.cs" />
    <Compile Include="MediaFiles\EpisodeImport\ImportApprovedEpisodes.cs" />
    <Compile Include="MediaFiles\EpisodeImport\ImportDecision.cs" />
    <Compile Include="MediaFiles\EpisodeImport\ImportDecisionMaker.cs" />
    <Compile Include="MediaFiles\EpisodeImport\ImportResultType.cs" />
    <Compile Include="MediaFiles\EpisodeImport\Manual\ManualImportFile.cs" />
    <Compile Include="MediaFiles\EpisodeImport\Manual\ManualImportCommand.cs" />
    <Compile Include="MediaFiles\EpisodeImport\Manual\ManualImportItem.cs" />
    <Compile Include="MediaFiles\EpisodeImport\Manual\ManualImportService.cs" />
    <Compile Include="MediaFiles\EpisodeImport\DetectSample.cs" />
    <Compile Include="MediaFiles\EpisodeImport\Manual\ManuallyImportedFile.cs" />
    <Compile Include="MediaFiles\EpisodeImport\Specifications\FreeSpaceSpecification.cs" />
    <Compile Include="MediaFiles\EpisodeImport\Specifications\MatchesFolderSpecification.cs" />
    <Compile Include="MediaFiles\EpisodeImport\Specifications\FullSeasonSpecification.cs" />
    <Compile Include="MediaFiles\EpisodeImport\Specifications\NotSampleSpecification.cs" />
    <Compile Include="MediaFiles\EpisodeImport\Specifications\NotUnpackingSpecification.cs" />
    <Compile Include="MediaFiles\EpisodeImport\Specifications\SameEpisodesImportSpecification.cs" />
    <Compile Include="MediaFiles\EpisodeImport\Specifications\UnverifiedSceneNumberingSpecification.cs" />
    <Compile Include="MediaFiles\EpisodeImport\Specifications\UpgradeSpecification.cs" />
    <Compile Include="MediaFiles\Events\EpisodeDownloadedEvent.cs" />
    <Compile Include="MediaFiles\Events\EpisodeFileAddedEvent.cs" />
    <Compile Include="MediaFiles\Events\EpisodeFileDeletedEvent.cs" />
    <Compile Include="MediaFiles\Events\EpisodeFolderCreatedEvent.cs" />
    <Compile Include="MediaFiles\Events\EpisodeImportedEvent.cs" />
    <Compile Include="MediaFiles\Events\MovieRenamedEvent.cs" />
    <Compile Include="MediaFiles\Events\SeriesRenamedEvent.cs" />
    <Compile Include="MediaFiles\Events\MovieScannedEvent.cs" />
    <Compile Include="MediaFiles\Events\MovieScanSkippedEvent.cs" />
    <Compile Include="MediaFiles\Events\SeriesScanSkippedEvent.cs" />
    <Compile Include="MediaFiles\Events\SeriesScannedEvent.cs" />
    <Compile Include="MediaFiles\FileDateType.cs" />
    <Compile Include="MediaFiles\MediaFileAttributeService.cs" />
    <Compile Include="MediaFiles\MediaFileExtensions.cs" />
    <Compile Include="MediaFiles\MediaFileRepository.cs" />
    <Compile Include="MediaFiles\MediaFileService.cs">
      <SubType>Code</SubType>
    </Compile>
    <Compile Include="MediaFiles\MediaFileTableCleanupService.cs" />
    <Compile Include="MediaFiles\MediaInfo\MediaInfoLib.cs" />
    <Compile Include="MediaFiles\MediaInfo\MediaInfoModel.cs" />
    <Compile Include="MediaFiles\MediaInfo\UpdateMediaInfoService.cs" />
    <Compile Include="MediaFiles\MediaInfo\VideoFileInfoReader.cs" />
    <Compile Include="MediaFiles\RecycleBinProvider.cs" />
    <Compile Include="MediaFiles\RenameEpisodeFilePreview.cs" />
    <Compile Include="MediaFiles\RenameEpisodeFileService.cs" />
    <Compile Include="MediaFiles\RenameMovieFilePreview.cs" />
    <Compile Include="MediaFiles\RenameMovieFileService.cs" />
    <Compile Include="MediaFiles\SameFilenameException.cs" />
    <Compile Include="MediaFiles\UpdateMovieFileService.cs" />
    <Compile Include="MediaFiles\UpdateEpisodeFileService.cs" />
    <Compile Include="MediaFiles\UpgradeMediaFileService.cs" />
    <Compile Include="Messaging\Commands\BackendCommandAttribute.cs" />
    <Compile Include="Messaging\Commands\CleanupCommandMessagingService.cs" />
    <Compile Include="Messaging\Commands\Command.cs" />
    <Compile Include="Messaging\Commands\CommandEqualityComparer.cs" />
    <Compile Include="Messaging\Commands\CommandExecutor.cs" />
    <Compile Include="Messaging\Commands\CommandFailedException.cs" />
    <Compile Include="Messaging\Commands\MessagingCleanupCommand.cs" />
    <Compile Include="Messaging\Commands\CommandModel.cs" />
    <Compile Include="Messaging\Commands\CommandPriority.cs" />
    <Compile Include="Messaging\Commands\CommandNotFoundException.cs" />
    <Compile Include="Messaging\Commands\CommandQueue.cs" />
    <Compile Include="Messaging\Commands\CommandStatus.cs" />
    <Compile Include="Messaging\Commands\CommandRepository.cs" />
    <Compile Include="Messaging\Commands\CommandQueueManager.cs" />
    <Compile Include="Messaging\Commands\CommandTrigger.cs" />
    <Compile Include="Messaging\Commands\IExecute.cs" />
    <Compile Include="Messaging\Commands\TestCommand.cs" />
    <Compile Include="Messaging\Commands\TestCommandExecutor.cs" />
    <Compile Include="Messaging\Events\CommandExecutedEvent.cs" />
    <Compile Include="Messaging\Events\EventAggregator.cs" />
    <Compile Include="Messaging\Events\IEventAggregator.cs" />
    <Compile Include="Messaging\Events\IHandle.cs" />
    <Compile Include="Messaging\IProcessMessage.cs" />
    <Compile Include="MetadataSource\IProvideMovieInfo.cs" />
    <Compile Include="MetadataSource\ISearchForNewMovie.cs" />
    <Compile Include="MetadataSource\PreDB\PreDBResult.cs" />
    <Compile Include="MetadataSource\PreDB\PreDBSyncCommand.cs" />
    <Compile Include="MetadataSource\PreDB\PreDBSyncEvent.cs" />
    <Compile Include="MetadataSource\PreDB\PreDBService.cs" />
    <Compile Include="MetadataSource\SkyHook\Resource\ActorResource.cs" />
    <Compile Include="MetadataSource\SkyHook\Resource\ConfigurationResource.cs" />
    <Compile Include="MetadataSource\SkyHook\Resource\EpisodeResource.cs" />
    <Compile Include="MetadataSource\SkyHook\Resource\ImageResource.cs" />
    <Compile Include="MetadataSource\SkyHook\Resource\RatingResource.cs" />
    <Compile Include="MetadataSource\SkyHook\Resource\SeasonResource.cs" />
    <Compile Include="MetadataSource\SkyHook\Resource\MovieResource.cs" />
    <Compile Include="MetadataSource\SkyHook\Resource\ShowResource.cs" />
    <Compile Include="MetadataSource\SkyHook\Resource\TimeOfDayResource.cs" />
    <Compile Include="MetadataSource\SkyHook\Resource\TMDBResources.cs" />
    <Compile Include="MetadataSource\SkyHook\SkyHookProxy.cs" />
    <Compile Include="MetadataSource\SearchSeriesComparer.cs" />
    <Compile Include="MetadataSource\SkyHook\SkyHookException.cs" />
    <Compile Include="Extras\Metadata\Consumers\MediaBrowser\MediaBrowserMetadata.cs" />
    <Compile Include="Extras\Metadata\Consumers\MediaBrowser\MediaBrowserMetadataSettings.cs" />
    <Compile Include="Extras\Metadata\Consumers\Roksbox\RoksboxMetadata.cs" />
    <Compile Include="Extras\Metadata\Consumers\Roksbox\RoksboxMetadataSettings.cs" />
    <Compile Include="Extras\Metadata\Consumers\Wdtv\WdtvMetadata.cs" />
    <Compile Include="Extras\Metadata\Consumers\Wdtv\WdtvMetadataSettings.cs" />
    <Compile Include="Extras\Metadata\Consumers\Xbmc\XbmcMetadata.cs" />
    <Compile Include="Extras\Metadata\Consumers\Xbmc\XbmcMetadataSettings.cs" />
    <Compile Include="Extras\Metadata\ExistingMetadataImporter.cs" />
    <Compile Include="Extras\Metadata\Files\CleanMetadataFileService.cs" />
    <Compile Include="Extras\Metadata\Files\ImageFileResult.cs" />
    <Compile Include="Extras\Metadata\Files\MetadataFileResult.cs" />
    <Compile Include="Extras\Metadata\IMetadata.cs" />
    <Compile Include="Extras\Metadata\MetadataBase.cs" />
    <Compile Include="Extras\Metadata\MetadataDefinition.cs" />
    <Compile Include="Extras\Metadata\MetadataFactory.cs" />
    <Compile Include="Extras\Metadata\MetadataRepository.cs" />
    <Compile Include="Extras\Metadata\MetadataService.cs" />
    <Compile Include="Extras\Metadata\MetadataType.cs" />
    <Compile Include="MetadataSource\IProvideSeriesInfo.cs" />
    <Compile Include="MetadataSource\ISearchForNewSeries.cs" />
    <Compile Include="MetadataSource\TmdbConfigurationService.cs" />
    <Compile Include="NetImport\NetImportSyncCommand.cs" />
    <Compile Include="Notifications\Join\JoinAuthException.cs" />
    <Compile Include="Notifications\Join\JoinInvalidDeviceException.cs" />
    <Compile Include="Notifications\Join\JoinResponseModel.cs" />
    <Compile Include="Notifications\Join\Join.cs" />
    <Compile Include="Notifications\Join\JoinException.cs" />
    <Compile Include="Notifications\Join\JoinProxy.cs" />
    <Compile Include="Notifications\Join\JoinSettings.cs" />
    <Compile Include="Notifications\Boxcar\Boxcar.cs" />
    <Compile Include="Notifications\Boxcar\BoxcarException.cs" />
    <Compile Include="Notifications\Boxcar\BoxcarProxy.cs" />
    <Compile Include="Notifications\Boxcar\BoxcarSettings.cs" />
    <Compile Include="Notifications\GrabMessage.cs" />
    <Compile Include="Notifications\Plex\Models\PlexIdentity.cs" />
    <Compile Include="Notifications\Plex\Models\PlexResponse.cs" />
    <Compile Include="Notifications\Plex\Models\PlexPreferences.cs" />
    <Compile Include="Notifications\Plex\Models\PlexSectionItem.cs" />
    <Compile Include="Notifications\Plex\Models\PlexSection.cs" />
    <Compile Include="Notifications\Plex\PlexAuthenticationException.cs" />
    <Compile Include="Notifications\CustomScript\CustomScript.cs" />
    <Compile Include="Notifications\CustomScript\CustomScriptSettings.cs" />
    <Compile Include="Notifications\Plex\PlexVersionException.cs" />
    <Compile Include="Notifications\Plex\PlexHomeTheater.cs" />
    <Compile Include="Notifications\Plex\PlexHomeTheaterSettings.cs" />
    <Compile Include="Notifications\Plex\PlexClientService.cs" />
    <Compile Include="Notifications\PushBullet\PushBulletException.cs" />
    <Compile Include="Notifications\Slack\Payloads\Attachment.cs" />
    <Compile Include="Notifications\Slack\Payloads\SlackPayload.cs" />
    <Compile Include="Notifications\Slack\Slack.cs" />
    <Compile Include="Notifications\Slack\SlackExeption.cs" />
    <Compile Include="Notifications\Slack\SlackProxy.cs" />
    <Compile Include="Notifications\Slack\SlackSettings.cs" />
    <Compile Include="Notifications\Synology\SynologyException.cs" />
    <Compile Include="Notifications\Synology\SynologyIndexer.cs" />
    <Compile Include="Notifications\Synology\SynologyIndexerProxy.cs" />
    <Compile Include="Notifications\Synology\SynologyIndexerSettings.cs" />
    <Compile Include="Notifications\Telegram\InvalidResponseException.cs" />
    <Compile Include="Notifications\Telegram\Telegram.cs" />
    <Compile Include="Notifications\Telegram\TelegramService.cs" />
    <Compile Include="Notifications\Telegram\TelegramSettings.cs" />
    <Compile Include="Notifications\Twitter\OAuthToken.cs" />
    <Compile Include="Notifications\Twitter\TwitterException.cs" />
    <Compile Include="Notifications\Webhook\WebhookException.cs" />
    <Compile Include="Notifications\Webhook\WebhookGrabPayload.cs" />
    <Compile Include="Notifications\Webhook\WebhookImportPayload.cs" />
    <Compile Include="Notifications\Webhook\WebhookMethod.cs" />
    <Compile Include="Notifications\Webhook\WebhookMovieFile.cs" />
    <Compile Include="Notifications\Webhook\WebhookPayload.cs" />
    <Compile Include="Notifications\Webhook\WebhookProxy.cs" />
    <Compile Include="Notifications\Webhook\WebhookRelease.cs" />
    <Compile Include="Notifications\Webhook\WebhookMovie.cs" />
    <Compile Include="Notifications\Webhook\WebhookRemoteMovie.cs" />
    <Compile Include="Notifications\Webhook\WebhookSettings.cs" />
    <Compile Include="Notifications\Webhook\Webhook.cs" />
    <Compile Include="Organizer\NamingConfigRepository.cs" />
    <Compile Include="Notifications\Twitter\Twitter.cs" />
    <Compile Include="Notifications\Twitter\TwitterService.cs" />
    <Compile Include="Notifications\Twitter\TwitterSettings.cs" />
    <Compile Include="Parser\IsoLanguage.cs" />
    <Compile Include="Parser\IsoLanguages.cs" />
    <Compile Include="Parser\LanguageParser.cs" />
    <Compile Include="Parser\Model\LocalMovie.cs" />
    <Compile Include="Parser\Model\ParsedMovieInfo.cs" />
    <Compile Include="Parser\Model\RemoteMovie.cs" />
    <Compile Include="Parser\ParsingLeniency.cs" />
    <Compile Include="Parser\RomanNumerals\ArabicRomanNumeral.cs" />
    <Compile Include="Parser\RomanNumerals\IRomanNumeral.cs" />
    <Compile Include="Parser\RomanNumerals\RomanNumeral.cs" />
    <Compile Include="Parser\RomanNumerals\RomanNumeralParser.cs" />
    <Compile Include="Parser\RomanNumerals\SimpleArabicNumeral.cs" />
    <Compile Include="Parser\RomanNumerals\SimpleRomanNumeral.cs" />
    <Compile Include="Profiles\Delay\DelayProfile.cs" />
    <Compile Include="Profiles\Delay\DelayProfileService.cs" />
    <Compile Include="Profiles\Delay\DelayProfileTagInUseValidator.cs" />
    <Compile Include="Profiles\ProfileRepository.cs" />
    <Compile Include="ProgressMessaging\ProgressMessageContext.cs" />
    <Compile Include="Qualities\QualitySource.cs" />
    <Compile Include="Qualities\Revision.cs" />
    <Compile Include="RemotePathMappings\RemotePathMapping.cs" />
    <Compile Include="RemotePathMappings\RemotePathMappingRepository.cs" />
    <Compile Include="RemotePathMappings\RemotePathMappingService.cs" />
    <Compile Include="MediaFiles\TorrentInfo\TorrentFileInfoReader.cs" />
    <Compile Include="Notifications\DownloadMessage.cs" />
    <Compile Include="Notifications\Email\Email.cs">
      <SubType>Code</SubType>
    </Compile>
    <Compile Include="Notifications\Email\EmailService.cs">
      <SubType>Code</SubType>
    </Compile>
    <Compile Include="Notifications\Email\EmailSettings.cs" />
    <Compile Include="Notifications\Growl\Growl.cs">
      <SubType>Code</SubType>
    </Compile>
    <Compile Include="Notifications\Growl\GrowlService.cs">
      <SubType>Code</SubType>
    </Compile>
    <Compile Include="Notifications\Growl\GrowlSettings.cs" />
    <Compile Include="Notifications\INotification.cs" />
    <Compile Include="Notifications\MediaBrowser\MediaBrowser.cs" />
    <Compile Include="Notifications\MediaBrowser\MediaBrowserProxy.cs" />
    <Compile Include="Notifications\MediaBrowser\MediaBrowserService.cs" />
    <Compile Include="Notifications\MediaBrowser\MediaBrowserSettings.cs" />
    <Compile Include="Notifications\NotificationBase.cs">
      <SubType>Code</SubType>
    </Compile>
    <Compile Include="Notifications\NotificationDefinition.cs" />
    <Compile Include="Notifications\NotificationFactory.cs" />
    <Compile Include="Notifications\NotificationRepository.cs" />
    <Compile Include="Notifications\NotificationService.cs" />
    <Compile Include="Notifications\NotifyMyAndroid\NotifyMyAndroid.cs" />
    <Compile Include="Notifications\NotifyMyAndroid\NotifyMyAndroidPriority.cs" />
    <Compile Include="Notifications\NotifyMyAndroid\NotifyMyAndroidProxy.cs" />
    <Compile Include="Notifications\NotifyMyAndroid\NotifyMyAndroidSettings.cs" />
    <Compile Include="Notifications\Plex\PlexClient.cs">
      <SubType>Code</SubType>
    </Compile>
    <Compile Include="Notifications\Plex\PlexClientSettings.cs" />
    <Compile Include="Notifications\Plex\PlexError.cs" />
    <Compile Include="Notifications\Plex\PlexException.cs" />
    <Compile Include="Notifications\Plex\PlexServer.cs" />
    <Compile Include="Notifications\Plex\PlexServerProxy.cs" />
    <Compile Include="Notifications\Plex\PlexServerSettings.cs" />
    <Compile Include="Notifications\Plex\PlexServerService.cs" />
    <Compile Include="Notifications\Plex\PlexUser.cs" />
    <Compile Include="Notifications\Prowl\InvalidApiKeyException.cs" />
    <Compile Include="Notifications\Prowl\Prowl.cs">
      <SubType>Code</SubType>
    </Compile>
    <Compile Include="Notifications\Prowl\ProwlPriority.cs" />
    <Compile Include="Notifications\Prowl\ProwlService.cs">
      <SubType>Code</SubType>
    </Compile>
    <Compile Include="Notifications\Prowl\ProwlSettings.cs" />
    <Compile Include="Notifications\Pushalot\Pushalot.cs" />
    <Compile Include="Notifications\Pushalot\PushalotPriority.cs" />
    <Compile Include="Notifications\Pushalot\PushalotProxy.cs" />
    <Compile Include="Notifications\Pushalot\PushalotResponse.cs" />
    <Compile Include="Notifications\Pushalot\PushalotSettings.cs" />
    <Compile Include="Notifications\PushBullet\PushBullet.cs" />
    <Compile Include="Notifications\PushBullet\PushBulletProxy.cs" />
    <Compile Include="Notifications\PushBullet\PushBulletSettings.cs" />
    <Compile Include="Notifications\Pushover\InvalidResponseException.cs" />
    <Compile Include="Notifications\Pushover\Pushover.cs" />
    <Compile Include="Notifications\Pushover\PushoverPriority.cs" />
    <Compile Include="Notifications\Pushover\PushoverService.cs" />
    <Compile Include="Notifications\Pushover\PushoverSettings.cs" />
    <Compile Include="Notifications\Xbmc\XbmcJsonException.cs" />
    <Compile Include="Notifications\Xbmc\IApiProvider.cs" />
    <Compile Include="Notifications\Xbmc\InvalidXbmcVersionException.cs" />
    <Compile Include="Notifications\Xbmc\JsonApiProvider.cs" />
    <Compile Include="Notifications\Xbmc\Model\ActivePlayer.cs" />
    <Compile Include="Notifications\Xbmc\Model\ActivePlayersDharmaResult.cs" />
    <Compile Include="Notifications\Xbmc\Model\ActivePlayersEdenResult.cs" />
    <Compile Include="Notifications\Xbmc\Model\ErrorResult.cs" />
    <Compile Include="Notifications\Xbmc\Model\VersionResult.cs" />
    <Compile Include="Notifications\Xbmc\Model\XbmcJsonResult.cs" />
    <Compile Include="Notifications\Xbmc\Model\XbmcVersion.cs" />
    <Compile Include="Notifications\Xbmc\Xbmc.cs">
      <SubType>Code</SubType>
    </Compile>
    <Compile Include="Notifications\Xbmc\XbmcJsonApiProxy.cs" />
    <Compile Include="Notifications\Xbmc\XbmcService.cs">
      <SubType>Code</SubType>
    </Compile>
    <Compile Include="Notifications\Xbmc\XbmcSettings.cs" />
    <Compile Include="Organizer\AbsoluteEpisodeFormat.cs" />
    <Compile Include="Organizer\BasicNamingConfig.cs" />
    <Compile Include="Organizer\EpisodeFormat.cs" />
    <Compile Include="Organizer\EpisodeSortingType.cs" />
    <Compile Include="Organizer\Exception.cs" />
    <Compile Include="Organizer\FileNameBuilder.cs" />
    <Compile Include="Organizer\FileNameBuilderTokenEqualityComparer.cs" />
    <Compile Include="Organizer\FileNameSampleService.cs" />
    <Compile Include="Organizer\FileNameValidation.cs" />
    <Compile Include="Organizer\FileNameValidationService.cs" />
    <Compile Include="Organizer\NamingConfig.cs" />
    <Compile Include="Organizer\NamingConfigService.cs" />
    <Compile Include="Organizer\SampleResult.cs" />
    <Compile Include="Parser\InvalidDateException.cs" />
    <Compile Include="Parser\Language.cs" />
    <Compile Include="Parser\Model\LocalEpisode.cs" />
    <Compile Include="Parser\Model\ParsedEpisodeInfo.cs" />
    <Compile Include="Parser\Model\ReleaseInfo.cs" />
    <Compile Include="Parser\Model\RemoteEpisode.cs" />
    <Compile Include="Parser\Model\SeriesTitleInfo.cs" />
    <Compile Include="Parser\Model\TorrentInfo.cs" />
    <Compile Include="Parser\Parser.cs" />
    <Compile Include="Parser\ParsingService.cs" />
    <Compile Include="Parser\SceneChecker.cs" />
    <Compile Include="Parser\QualityParser.cs" />
    <Compile Include="Profiles\Profile.cs" />
    <Compile Include="Profiles\ProfileInUseException.cs" />
    <Compile Include="Profiles\ProfileQualityItem.cs" />
    <Compile Include="Profiles\Delay\DelayProfileRepository.cs" />
    <Compile Include="Profiles\ProfileService.cs" />
    <Compile Include="ProgressMessaging\CommandUpdatedEvent.cs" />
    <Compile Include="ProgressMessaging\ProgressMessageTarget.cs" />
    <Compile Include="Properties\AssemblyInfo.cs" />
    <Compile Include="Qualities\QualitiesBelowCutoff.cs" />
    <Compile Include="Qualities\Quality.cs" />
    <Compile Include="Qualities\QualityDefinition.cs" />
    <Compile Include="Qualities\QualityDefinitionRepository.cs" />
    <Compile Include="Qualities\QualityDefinitionService.cs">
      <SubType>Code</SubType>
    </Compile>
    <Compile Include="Qualities\QualityModel.cs" />
    <Compile Include="Qualities\QualityModelComparer.cs" />
    <Compile Include="Queue\Queue.cs" />
    <Compile Include="Queue\QueueService.cs" />
    <Compile Include="Queue\QueueUpdatedEvent.cs" />
    <Compile Include="Restrictions\Restriction.cs" />
    <Compile Include="Restrictions\RestrictionRepository.cs" />
    <Compile Include="Restrictions\RestrictionService.cs" />
    <Compile Include="Rest\JsonNetSerializer.cs" />
    <Compile Include="Rest\RestClientFactory.cs" />
    <Compile Include="Rest\RestException.cs" />
    <Compile Include="Rest\RestSharpExtensions.cs" />
    <Compile Include="RootFolders\RootFolder.cs" />
    <Compile Include="RootFolders\RootFolderRepository.cs" />
    <Compile Include="RootFolders\RootFolderService.cs">
      <SubType>Code</SubType>
    </Compile>
    <Compile Include="RootFolders\UnmappedFolder.cs" />
    <Compile Include="Security.cs" />
    <Compile Include="MovieStats\SeasonStatistics.cs" />
    <Compile Include="MovieStats\MovieStatistics.cs" />
    <Compile Include="MovieStats\MovieStatisticsRepository.cs" />
    <Compile Include="MovieStats\MovieStatisticsService.cs" />
    <Compile Include="SeriesStats\SeasonStatistics.cs" />
    <Compile Include="SeriesStats\SeriesStatistics.cs" />
    <Compile Include="SeriesStats\SeriesStatisticsRepository.cs" />
    <Compile Include="SeriesStats\SeriesStatisticsService.cs" />
    <Compile Include="Tags\Tag.cs" />
    <Compile Include="Tags\TagRepository.cs" />
    <Compile Include="Tags\TagService.cs" />
    <Compile Include="Tags\TagsUpdatedEvent.cs" />
    <Compile Include="ThingiProvider\ConfigContractNotFoundException.cs" />
    <Compile Include="ThingiProvider\Events\ProviderDeletedEvent.cs" />
    <Compile Include="ThingiProvider\Events\ProviderUpdatedEvent.cs" />
    <Compile Include="ThingiProvider\IProvider.cs" />
    <Compile Include="ThingiProvider\IProviderConfig.cs" />
    <Compile Include="ThingiProvider\IProviderFactory.cs" />
    <Compile Include="ThingiProvider\IProviderRepository.cs" />
    <Compile Include="ThingiProvider\NullConfig.cs" />
    <Compile Include="ThingiProvider\ProviderDefinition.cs" />
    <Compile Include="ThingiProvider\ProviderFactory.cs" />
    <Compile Include="ThingiProvider\ProviderMessage.cs" />
    <Compile Include="ThingiProvider\ProviderRepository.cs" />
    <Compile Include="TinyTwitter.cs" />
    <Compile Include="Tv\Actor.cs" />
    <Compile Include="Tv\AddSeriesOptions.cs" />
    <Compile Include="Tv\Commands\MoveSeriesCommand.cs" />
    <Compile Include="Tv\Commands\RefreshMovieCommand.cs" />
    <Compile Include="Tv\Commands\RefreshSeriesCommand.cs" />
    <Compile Include="Tv\Episode.cs" />
    <Compile Include="Tv\EpisodeAddedService.cs" />
    <Compile Include="Tv\EpisodeCutoffService.cs" />
    <Compile Include="Tv\EpisodeMonitoredService.cs" />
    <Compile Include="Tv\EpisodeRepository.cs">
      <SubType>Code</SubType>
    </Compile>
    <Compile Include="Tv\EpisodeService.cs" />
    <Compile Include="Tv\Events\EpisodeInfoRefreshedEvent.cs" />
    <Compile Include="Tv\Events\MovieAddedEvent.cs" />
    <Compile Include="Tv\Events\SeriesAddedEvent.cs" />
    <Compile Include="Tv\Events\MovieDeletedEvent.cs" />
    <Compile Include="Tv\Events\SeriesDeletedEvent.cs" />
    <Compile Include="Tv\Events\MovieEditedEvent.cs" />
    <Compile Include="Tv\Events\SeriesEditedEvent.cs" />
    <Compile Include="Tv\Events\SeriesMovedEvent.cs" />
    <Compile Include="Tv\Events\MovieRefreshStartingEvent.cs" />
    <Compile Include="Tv\Events\SeriesRefreshStartingEvent.cs" />
    <Compile Include="Tv\Events\MovieUpdateEvent.cs" />
    <Compile Include="Tv\Events\SeriesUpdatedEvent.cs" />
    <Compile Include="Tv\MonitoringOptions.cs" />
    <Compile Include="Tv\MoveSeriesService.cs" />
    <Compile Include="Tv\MovieCutoffService.cs" />
    <Compile Include="Tv\Ratings.cs" />
    <Compile Include="Tv\RefreshEpisodeService.cs" />
    <Compile Include="Tv\RefreshMovieService.cs" />
    <Compile Include="Tv\RefreshSeriesService.cs" />
    <Compile Include="Tv\Season.cs" />
    <Compile Include="Tv\Movie.cs" />
    <Compile Include="Tv\Series.cs" />
    <Compile Include="Tv\MovieAddedHandler.cs" />
    <Compile Include="Tv\SeriesAddedHandler.cs" />
    <Compile Include="Tv\MovieRepository.cs" />
    <Compile Include="Tv\MovieEditedService.cs" />
    <Compile Include="Tv\MovieScannedHandler.cs" />
    <Compile Include="Tv\SeriesScannedHandler.cs" />
    <Compile Include="Tv\SeriesEditedService.cs" />
    <Compile Include="Tv\SeriesRepository.cs" />
    <Compile Include="Tv\MovieService.cs" />
    <Compile Include="Tv\SeriesService.cs">
      <SubType>Code</SubType>
    </Compile>
    <Compile Include="Tv\MovieStatusType.cs" />
    <Compile Include="Tv\SeriesStatusType.cs" />
    <Compile Include="Tv\MovieTitleNormalizer.cs" />
    <Compile Include="Tv\SeriesTitleNormalizer.cs" />
    <Compile Include="Tv\SeriesTypes.cs" />
    <Compile Include="Tv\ShouldRefreshMovie.cs" />
    <Compile Include="Tv\ShouldRefreshSeries.cs" />
    <Compile Include="Update\Commands\ApplicationUpdateCommand.cs" />
    <Compile Include="Update\InstallUpdateService.cs" />
    <Compile Include="Update\RecentUpdateProvider.cs" />
    <Compile Include="Update\UpdateAbortedException.cs" />
    <Compile Include="Update\UpdateChanges.cs" />
    <Compile Include="Update\UpdateCheckService.cs" />
    <Compile Include="Update\UpdateFolderNotWritableException.cs" />
    <Compile Include="Update\UpdateMechanism.cs" />
    <Compile Include="Update\UpdatePackage.cs" />
    <Compile Include="Update\UpdatePackageAvailable.cs" />
    <Compile Include="Update\UpdatePackageProvider.cs" />
    <Compile Include="Update\UpdateVerification.cs" />
    <Compile Include="Update\UpdateVerificationFailedException.cs" />
    <Compile Include="Validation\FolderValidator.cs" />
    <Compile Include="Validation\IpValidation.cs" />
    <Compile Include="Validation\LanguageValidator.cs" />
    <Compile Include="Validation\NzbDroneValidationExtensions.cs" />
    <Compile Include="Validation\NzbDroneValidationFailure.cs" />
    <Compile Include="Validation\NzbDroneValidationResult.cs" />
    <Compile Include="Validation\NzbDroneValidationState.cs" />
    <Compile Include="Validation\Paths\MappedNetworkDriveValidator.cs" />
    <Compile Include="Validation\Paths\DroneFactoryValidator.cs" />
    <Compile Include="Validation\Paths\FolderWritableValidator.cs" />
    <Compile Include="Validation\Paths\PathExistsValidator.cs" />
    <Compile Include="Validation\Paths\PathValidator.cs" />
    <Compile Include="Validation\Paths\MoviePathValidation.cs" />
    <Compile Include="Validation\Paths\MovieAncestorValidator.cs" />
    <Compile Include="Validation\Paths\MovieExistsValidator.cs" />
    <Compile Include="Validation\Paths\StartupFolderValidator.cs" />
    <Compile Include="Validation\Paths\RootFolderValidator.cs" />
    <Compile Include="Validation\Paths\SeriesAncestorValidator.cs" />
    <Compile Include="Validation\Paths\SeriesExistsValidator.cs" />
    <Compile Include="Validation\Paths\SeriesPathValidator.cs" />
    <Compile Include="Validation\ProfileExistsValidator.cs" />
    <Compile Include="Validation\RuleBuilderExtensions.cs" />
    <Compile Include="Validation\UrlValidator.cs" />
    <Compile Include="Datastore\Migration\131_make_parsed_episode_info_nullable.cs" />
    <Compile Include="Housekeeping\Housekeepers\FixWronglyMatchedMovieFiles.cs" />
    <Compile Include="Datastore\Migration\135_add_haspredbentry_to_movies.cs" />
    <Compile Include="MediaFiles\Commands\RenameMovieFolderCommand.cs" />
    <Compile Include="Tv\QueryExtensions.cs" />
    <Compile Include="Datastore\Migration\136_add_pathstate_to_movies.cs" />
    <Compile Include="MetadataSource\IDiscoverNewMovies.cs" />
    <Compile Include="Datastore\Migration\137_add_import_exclusions_table.cs" />
    <Compile Include="NetImport\ImportExclusions\ImportExclusion.cs" />
    <Compile Include="NetImport\ImportExclusions\ImportExclusionsRepository.cs" />
    <Compile Include="NetImport\ImportExclusions\ImportExclusionsService.cs" />
    <Compile Include="Datastore\Migration\138_add_physical_release_note.cs" />
    <Compile Include="Indexers\IIndexerSettings.cs" />
    <Compile Include="NetImport\Radarr\RadarrLists.cs" />
    <Compile Include="NetImport\Radarr\RadarrParser.cs" />
    <Compile Include="NetImport\Radarr\RadarrRequestGenerator.cs" />
    <Compile Include="NetImport\Radarr\RadarrSettings.cs" />
    <Compile Include="MetadataSource\RadarrAPI\RadarrResources.cs" />
    <Compile Include="MetadataSource\RadarrAPI\RadarrAPIClient.cs" />
    <Compile Include="Datastore\Migration\139_fix_indexer_baseurl.cs" />
    <Compile Include="Notifications\Xbmc\Model\XbmcMovie.cs" />
    <Compile Include="Notifications\Xbmc\Model\MovieResponse.cs" />
    <Compile Include="Notifications\Xbmc\Model\MovieResult.cs" />
  </ItemGroup>
  <ItemGroup>
    <BootstrapperPackage Include=".NETFramework,Version=v4.0,Profile=Client">
      <Visible>False</Visible>
      <ProductName>Microsoft .NET Framework 4 Client Profile %28x86 and x64%29</ProductName>
      <Install>true</Install>
    </BootstrapperPackage>
    <BootstrapperPackage Include="Microsoft.Net.Client.3.5">
      <Visible>False</Visible>
      <ProductName>.NET Framework 3.5 SP1 Client Profile</ProductName>
      <Install>false</Install>
    </BootstrapperPackage>
    <BootstrapperPackage Include="Microsoft.Net.Framework.3.5.SP1">
      <Visible>False</Visible>
      <ProductName>.NET Framework 3.5 SP1</ProductName>
      <Install>false</Install>
    </BootstrapperPackage>
    <BootstrapperPackage Include="Microsoft.Windows.Installer.3.1">
      <Visible>False</Visible>
      <ProductName>Windows Installer 3.1</ProductName>
      <Install>true</Install>
    </BootstrapperPackage>
  </ItemGroup>
  <ItemGroup>
    <None Include="App.config" />
    <None Include="NzbDrone.Core.dll.config">
      <CopyToOutputDirectory>Always</CopyToOutputDirectory>
    </None>
    <None Include="packages.config" />
    <None Include="Properties\AnalysisRules.ruleset" />
  </ItemGroup>
  <ItemGroup>
    <Service Include="{508349B6-6B84-4DF5-91F0-309BEEBAD82D}" />
  </ItemGroup>
  <ItemGroup>
    <ProjectReference Include="..\Marr.Data\Marr.Data.csproj">
      <Project>{F6FC6BE7-0847-4817-A1ED-223DC647C3D7}</Project>
      <Name>Marr.Data</Name>
    </ProjectReference>
    <ProjectReference Include="..\MonoTorrent\MonoTorrent.csproj">
      <Project>{411a9e0e-fdc6-4e25-828a-0c2cd1cd96f8}</Project>
      <Name>MonoTorrent</Name>
    </ProjectReference>
    <ProjectReference Include="..\NzbDrone.Common\NzbDrone.Common.csproj">
      <Project>{F2BE0FDF-6E47-4827-A420-DD4EF82407F8}</Project>
      <Name>NzbDrone.Common</Name>
    </ProjectReference>
  </ItemGroup>
  <ItemGroup>
    <EmbeddedResource Include="..\..\Logo\64.png">
      <Link>Resources\Logo\64.png</Link>
    </EmbeddedResource>
  </ItemGroup>
  <ItemGroup>
    <Content Include="..\Libraries\MediaInfo\MediaInfo.dll">
      <Link>MediaInfo.dll</Link>
      <CopyToOutputDirectory>PreserveNewest</CopyToOutputDirectory>
    </Content>
    <Content Include="..\Libraries\MediaInfo\libmediainfo.0.dylib">
      <Link>libmediainfo.0.dylib</Link>
      <CopyToOutputDirectory>PreserveNewest</CopyToOutputDirectory>
    </Content>
    <Content Include="..\Libraries\Sqlite\libsqlite3.0.dylib">
      <Link>libsqlite3.0.dylib</Link>
      <CopyToOutputDirectory>PreserveNewest</CopyToOutputDirectory>
    </Content>
    <Compile Include="Notifications\Telegram\TelegramError.cs" />
  </ItemGroup>
  <ItemGroup />
  <ItemGroup />
  <Import Project="$(MSBuildToolsPath)\Microsoft.CSharp.targets" />
  <PropertyGroup>
    <PostBuildEvent>
    </PostBuildEvent>
  </PropertyGroup>
>>>>>>> 2e949515
  <!-- To modify your build process, add your task inside one of the targets below and uncomment it. 
       Other similar extension points exist, see Microsoft.Common.targets.
  <Target Name="BeforeBuild">
  </Target>
  <Target Name="AfterBuild">
  </Target>
  -->
</Project><|MERGE_RESOLUTION|>--- conflicted
+++ resolved
@@ -1,4 +1,3 @@
-<<<<<<< HEAD
 ﻿<?xml version="1.0" encoding="utf-8"?>
 <Project ToolsVersion="4.0" DefaultTargets="Build" xmlns="http://schemas.microsoft.com/developer/msbuild/2003">
   <PropertyGroup>
@@ -1390,1402 +1389,1400 @@
     <PostBuildEvent>
     </PostBuildEvent>
   </PropertyGroup>
-=======
-﻿<?xml version="1.0" encoding="utf-8"?>
-<Project ToolsVersion="4.0" DefaultTargets="Build" xmlns="http://schemas.microsoft.com/developer/msbuild/2003">
-  <PropertyGroup>
-    <Configuration Condition=" '$(Configuration)' == '' ">Debug</Configuration>
-    <Platform Condition=" '$(Platform)' == '' ">x86</Platform>
-    <ProductVersion>8.0.30703</ProductVersion>
-    <SchemaVersion>2.0</SchemaVersion>
-    <ProjectGuid>{FF5EE3B6-913B-47CE-9CEB-11C51B4E1205}</ProjectGuid>
-    <OutputType>Library</OutputType>
-    <AppDesignerFolder>Properties</AppDesignerFolder>
-    <RootNamespace>NzbDrone.Core</RootNamespace>
-    <AssemblyName>NzbDrone.Core</AssemblyName>
-    <TargetFrameworkVersion>v4.0</TargetFrameworkVersion>
-    <TargetFrameworkProfile>
-    </TargetFrameworkProfile>
-    <FileAlignment>512</FileAlignment>
-    <PublishUrl>publish\</PublishUrl>
-    <Install>true</Install>
-    <InstallFrom>Disk</InstallFrom>
-    <UpdateEnabled>false</UpdateEnabled>
-    <UpdateMode>Foreground</UpdateMode>
-    <UpdateInterval>7</UpdateInterval>
-    <UpdateIntervalUnits>Days</UpdateIntervalUnits>
-    <UpdatePeriodically>false</UpdatePeriodically>
-    <UpdateRequired>false</UpdateRequired>
-    <MapFileExtensions>true</MapFileExtensions>
-    <ApplicationRevision>0</ApplicationRevision>
-    <ApplicationVersion>1.0.0.%2a</ApplicationVersion>
-    <IsWebBootstrapper>false</IsWebBootstrapper>
-    <UseApplicationTrust>false</UseApplicationTrust>
-    <BootstrapperEnabled>true</BootstrapperEnabled>
-    <SolutionDir Condition="$(SolutionDir) == '' Or $(SolutionDir) == '*Undefined*'">..\</SolutionDir>
-    <RestorePackages>true</RestorePackages>
-  </PropertyGroup>
-  <PropertyGroup Condition=" '$(Configuration)|$(Platform)' == 'Debug|x86' ">
-    <PlatformTarget>x86</PlatformTarget>
-    <DebugSymbols>true</DebugSymbols>
-    <DebugType>full</DebugType>
-    <Optimize>false</Optimize>
-    <OutputPath>..\..\_output\</OutputPath>
-    <DefineConstants>DEBUG;TRACE</DefineConstants>
-    <ErrorReport>prompt</ErrorReport>
-    <WarningLevel>4</WarningLevel>
-  </PropertyGroup>
-  <PropertyGroup Condition=" '$(Configuration)|$(Platform)' == 'Release|x86' ">
-    <PlatformTarget>x86</PlatformTarget>
-    <DebugType>pdbonly</DebugType>
-    <Optimize>true</Optimize>
-    <OutputPath>..\..\_output\</OutputPath>
-    <DefineConstants>TRACE</DefineConstants>
-    <ErrorReport>prompt</ErrorReport>
-    <WarningLevel>4</WarningLevel>
-  </PropertyGroup>
-  <ItemGroup>
-    <Reference Include="FluentMigrator, Version=1.6.2.0, Culture=neutral, PublicKeyToken=aacfc7de5acabf05, processorArchitecture=MSIL">
-      <HintPath>..\packages\FluentMigrator.1.6.2\lib\40\FluentMigrator.dll</HintPath>
-      <Private>True</Private>
-    </Reference>
-    <Reference Include="FluentMigrator.Runner, Version=1.6.2.0, Culture=neutral, PublicKeyToken=aacfc7de5acabf05, processorArchitecture=MSIL">
-      <HintPath>..\packages\FluentMigrator.Runner.1.6.2\lib\40\FluentMigrator.Runner.dll</HintPath>
-      <Private>True</Private>
-    </Reference>
-    <Reference Include="FluentValidation, Version=6.2.1.0, Culture=neutral, processorArchitecture=MSIL">
-      <HintPath>..\packages\FluentValidation.6.2.1.0\lib\portable-net40+sl50+wp80+win8+wpa81\FluentValidation.dll</HintPath>
-      <Private>True</Private>
-    </Reference>
-    <Reference Include="Growl.Connector, Version=2.0.0.0, Culture=neutral, PublicKeyToken=980c2339411be384, processorArchitecture=MSIL">
-      <SpecificVersion>False</SpecificVersion>
-      <HintPath>..\Libraries\Growl.Connector.dll</HintPath>
-    </Reference>
-    <Reference Include="Growl.CoreLibrary, Version=2.0.0.0, Culture=neutral, PublicKeyToken=13e59d82e007b064, processorArchitecture=MSIL">
-      <SpecificVersion>False</SpecificVersion>
-      <HintPath>..\Libraries\Growl.CoreLibrary.dll</HintPath>
-    </Reference>
-    <Reference Include="ImageResizer, Version=3.4.3.103, Culture=neutral, processorArchitecture=MSIL">
-      <SpecificVersion>False</SpecificVersion>
-      <HintPath>..\packages\ImageResizer.3.4.3\lib\ImageResizer.dll</HintPath>
-    </Reference>
-    <Reference Include="Newtonsoft.Json, Version=6.0.0.0, Culture=neutral, PublicKeyToken=30ad4fe6b2a6aeed, processorArchitecture=MSIL">
-      <SpecificVersion>False</SpecificVersion>
-      <HintPath>..\packages\Newtonsoft.Json.6.0.6\lib\net40\Newtonsoft.Json.dll</HintPath>
-    </Reference>
-    <Reference Include="NLog, Version=4.0.0.0, Culture=neutral, PublicKeyToken=5120e14c03d0593c, processorArchitecture=MSIL">
-      <HintPath>..\packages\NLog.4.5.0-rc06\lib\net40-client\NLog.dll</HintPath>
-    </Reference>
-    <Reference Include="OAuth">
-      <HintPath>..\packages\OAuth.1.0.3\lib\net40\OAuth.dll</HintPath>
-    </Reference>
-    <Reference Include="CookComputing.XmlRpc, Version=2.5.0.0, Culture=neutral, processorArchitecture=MSIL">
-      <SpecificVersion>False</SpecificVersion>
-      <HintPath>..\packages\xmlrpcnet.2.5.0\lib\net20\CookComputing.XmlRpcV2.dll</HintPath>
-    </Reference>
-    <Reference Include="RestSharp, Version=105.2.3.0, Culture=neutral, processorArchitecture=MSIL">
-      <HintPath>..\packages\RestSharp.105.2.3\lib\net4\RestSharp.dll</HintPath>
-      <Private>True</Private>
-    </Reference>
-    <Reference Include="System" />
-    <Reference Include="System.Configuration" />
-    <Reference Include="System.Core" />
-    <Reference Include="System.Data" />
-    <Reference Include="System.Drawing" />
-    <Reference Include="System.ServiceModel" />
-    <Reference Include="System.Runtime.Serialization" />
-    <Reference Include="System.Transactions" />
-    <Reference Include="System.Web" />
-    <Reference Include="System.Web.Extensions" />
-    <Reference Include="System.Windows.Forms" />
-    <Reference Include="System.Xml" />
-    <Reference Include="System.Xml.Linq" />
-    <Reference Include="Microsoft.CSharp" />
-    <Reference Include="Prowlin">
-      <HintPath>..\packages\Prowlin.0.9.4456.26422\lib\net40\Prowlin.dll</HintPath>
-    </Reference>
-    <Reference Include="System.Data.SQLite">
-      <HintPath>..\Libraries\Sqlite\System.Data.SQLite.dll</HintPath>
-    </Reference>
-  </ItemGroup>
-  <ItemGroup>
-    <Compile Include="..\NzbDrone.Common\Properties\SharedAssemblyInfo.cs">
-      <Link>Properties\SharedAssemblyInfo.cs</Link>
-    </Compile>
-    <Compile Include="Analytics\AnalyticsService.cs" />
-    <Compile Include="Annotations\FieldDefinitionAttribute.cs" />
-    <Compile Include="Authentication\AuthenticationType.cs" />
-    <Compile Include="Authentication\User.cs" />
-    <Compile Include="Authentication\UserRepository.cs" />
-    <Compile Include="Authentication\UserService.cs" />
-    <Compile Include="Datastore\Migration\123_create_netimport_table.cs" />
-    <Compile Include="Datastore\Migration\142_movie_extras.cs" />
-    <Compile Include="Datastore\Migration\140_add_alternative_titles_table.cs" />
-    <Compile Include="Datastore\Migration\141_fix_duplicate_alt_titles.cs" />
-    <Compile Include="DecisionEngine\Specifications\RequiredIndexerFlagsSpecification.cs" />
-    <Compile Include="Housekeeping\Housekeepers\CleanupOrphanedAlternativeTitles.cs" />
-    <Compile Include="MediaFiles\EpisodeImport\Specifications\GrabbedReleaseQualitySpecification.cs" />
-    <Compile Include="MediaFiles\EpisodeImport\Specifications\SameFileSpecification.cs" />
-    <Compile Include="MediaFiles\Events\MovieFileUpdatedEvent.cs" />
-    <Compile Include="Datastore\Migration\134_add_remux_qualities_for_the_wankers.cs" />
-    <Compile Include="Datastore\Migration\129_add_parsed_movie_info_to_pending_release.cs" />
-    <Compile Include="Datastore\Migration\128_remove_kickass.cs" />
-    <Compile Include="Datastore\Migration\130_remove_wombles_kickass.cs" />
-    <Compile Include="Datastore\Migration\132_rename_torrent_downloadstation.cs" />
-    <Compile Include="Datastore\Migration\133_add_minimumavailability.cs" />
-    <Compile Include="IndexerSearch\CutoffUnmetMoviesSearchCommand.cs" />
-    <Compile Include="Indexers\HDBits\HDBitsInfo.cs" />
-    <Compile Include="Movies\AlternativeTitles\AlternativeTitle.cs" />
-    <Compile Include="Movies\AlternativeTitles\AlternativeTitleRepository.cs" />
-    <Compile Include="Movies\AlternativeTitles\AlternativeTitleService.cs" />
-    <Compile Include="NetImport\NetImportListLevels.cs" />
-    <Compile Include="NetImport\TMDb\TMDbLanguageCodes.cs" />
-    <Compile Include="NetImport\TMDb\TMDbSettings.cs" />
-    <Compile Include="NetImport\TMDb\TMDbListType.cs" />
-    <Compile Include="NetImport\TMDb\TMDbImport.cs" />
-    <Compile Include="NetImport\TMDb\TMDbParser.cs" />
-    <Compile Include="NetImport\TMDb\TMDbRequestGenerator.cs" />
-    <Compile Include="NetImport\Trakt\TraktAPI.cs" />
-    <Compile Include="NetImport\Trakt\TraktImport.cs" />
-    <Compile Include="NetImport\Trakt\TraktListType.cs" />
-    <Compile Include="NetImport\Trakt\TraktParser.cs" />
-    <Compile Include="NetImport\Trakt\TraktRequestGenerator.cs" />
-    <Compile Include="NetImport\Trakt\TraktSettings.cs" />
-    <Compile Include="NetImport\CouchPotato\CouchPotatoAPI.cs" />
-    <Compile Include="NetImport\CouchPotato\CouchPotatoParser.cs" />
-    <Compile Include="NetImport\CouchPotato\CouchPotatoRequestGenerator.cs" />
-    <Compile Include="NetImport\CouchPotato\CouchPotatoSettings.cs" />
-    <Compile Include="NetImport\CouchPotato\CouchPotatoImport.cs" />
-    <Compile Include="NetImport\StevenLu\StevenLuAPI.cs" />
-    <Compile Include="NetImport\StevenLu\StevenLuParser.cs" />
-    <Compile Include="NetImport\StevenLu\StevenLuRequestGenerator.cs" />
-    <Compile Include="NetImport\StevenLu\StevenLuSettings.cs" />
-    <Compile Include="NetImport\StevenLu\StevenLuImport.cs" />
-    <Compile Include="NetImport\Exceptions\NetImportException.cs" />
-    <Compile Include="NetImport\HttpNetImportBase.cs" />
-    <Compile Include="NetImport\NetImportSearchService.cs" />
-    <Compile Include="NetImport\NetImportFactory.cs" />
-    <Compile Include="NetImport\IProcessNetImportResponse.cs" />
-    <Compile Include="NetImport\NetImportBaseSettings.cs" />
-    <Compile Include="NetImport\NetImportPageableRequest.cs" />
-    <Compile Include="NetImport\NetImportPageableRequestChain.cs" />
-    <Compile Include="NetImport\INetImportRequestGenerator.cs" />
-    <Compile Include="NetImport\RSSImport\RSSImportParser.cs" />
-    <Compile Include="NetImport\RSSImport\RSSImportRequestGenerator.cs" />
-    <Compile Include="NetImport\NetImportRequest.cs" />
-    <Compile Include="NetImport\NetImportResponse.cs" />
-    <Compile Include="NetImport\NetImportBase.cs" />
-    <Compile Include="NetImport\NetImportRepository.cs" />
-    <Compile Include="NetImport\INetImport.cs" />
-    <Compile Include="NetImport\NetImportDefinition.cs" />
-    <Compile Include="NetImport\RSSImport\RSSImport.cs" />
-    <Compile Include="NetImport\RSSImport\RSSImportSettings.cs" />
-    <Compile Include="Backup\Backup.cs" />
-    <Compile Include="Backup\BackupCommand.cs" />
-    <Compile Include="Backup\BackupService.cs" />
-    <Compile Include="Backup\MakeDatabaseBackup.cs" />
-    <Compile Include="Blacklisting\Blacklist.cs" />
-    <Compile Include="Blacklisting\BlacklistRepository.cs" />
-    <Compile Include="Blacklisting\BlacklistService.cs" />
-    <Compile Include="Blacklisting\ClearBlacklistCommand.cs" />
-    <Compile Include="Configuration\Config.cs" />
-    <Compile Include="Configuration\ConfigFileProvider.cs" />
-    <Compile Include="Configuration\ConfigRepository.cs" />
-    <Compile Include="Configuration\ConfigService.cs" />
-    <Compile Include="Configuration\Events\ConfigFileSavedEvent.cs" />
-    <Compile Include="Configuration\Events\ConfigSavedEvent.cs" />
-    <Compile Include="Configuration\IConfigService.cs" />
-    <Compile Include="Configuration\InvalidConfigFileException.cs" />
-    <Compile Include="Configuration\ResetApiKeyCommand.cs" />
-    <Compile Include="DataAugmentation\DailySeries\DailySeries.cs" />
-    <Compile Include="DataAugmentation\DailySeries\DailySeriesDataProxy.cs" />
-    <Compile Include="DataAugmentation\DailySeries\DailySeriesService.cs" />
-    <Compile Include="DataAugmentation\Scene\ISceneMappingProvider.cs" />
-    <Compile Include="DataAugmentation\Scene\SceneMapping.cs" />
-    <Compile Include="DataAugmentation\Scene\SceneMappingProxy.cs" />
-    <Compile Include="DataAugmentation\Scene\SceneMappingRepository.cs" />
-    <Compile Include="DataAugmentation\Scene\SceneMappingService.cs" />
-    <Compile Include="DataAugmentation\Scene\SceneMappingsUpdatedEvent.cs" />
-    <Compile Include="DataAugmentation\Scene\ServicesProvider.cs" />
-    <Compile Include="DataAugmentation\Scene\UpdateSceneMappingCommand.cs" />
-    <Compile Include="Datastore\BasicRepository.cs" />
-    <Compile Include="Datastore\ConnectionStringFactory.cs" />
-    <Compile Include="Datastore\Converters\BooleanIntConverter.cs" />
-    <Compile Include="Datastore\Converters\DoubleConverter.cs" />
-    <Compile Include="Datastore\Converters\EmbeddedDocumentConverter.cs" />
-    <Compile Include="Datastore\Converters\EnumIntConverter.cs" />
-    <Compile Include="Datastore\Converters\TimeSpanConverter.cs" />
-    <Compile Include="Datastore\Converters\Int32Converter.cs" />
-    <Compile Include="Datastore\Converters\GuidConverter.cs" />
-    <Compile Include="Datastore\Converters\OsPathConverter.cs" />
-    <Compile Include="Datastore\Converters\CommandConverter.cs" />
-    <Compile Include="Datastore\Converters\ProviderSettingConverter.cs" />
-    <Compile Include="Datastore\Converters\QualityIntConverter.cs" />
-    <Compile Include="Datastore\Converters\UtcConverter.cs" />
-    <Compile Include="Datastore\CorruptDatabaseException.cs" />
-    <Compile Include="Datastore\Database.cs" />
-    <Compile Include="Datastore\DbFactory.cs" />
-    <Compile Include="Datastore\Events\ModelEvent.cs" />
-    <Compile Include="Datastore\Extensions\MappingExtensions.cs" />
-    <Compile Include="Datastore\Extensions\PagingSpecExtensions.cs" />
-    <Compile Include="Datastore\Extensions\RelationshipExtensions.cs" />
-    <Compile Include="Datastore\IEmbeddedDocument.cs" />
-    <Compile Include="Datastore\LazyList.cs" />
-    <Compile Include="Datastore\MainDatabase.cs" />
-    <Compile Include="Datastore\LogDatabase.cs" />
-    <Compile Include="Datastore\Migration\001_initial_setup.cs" />
-    <Compile Include="Datastore\Migration\002_remove_tvrage_imdb_unique_constraint.cs" />
-    <Compile Include="Datastore\Migration\003_remove_clean_title_from_scene_mapping.cs" />
-    <Compile Include="Datastore\Migration\004_updated_history.cs" />
-    <Compile Include="Datastore\Migration\126_update_qualities_and_profiles.cs" />
-    <Compile Include="Datastore\Migration\125_fix_imdb_unique.cs" />
-    <Compile Include="Datastore\Migration\124_add_preferred_tags_to_profile.cs" />
-    <Compile Include="Datastore\Migration\122_add_movieid_to_blacklist.cs" />
-    <Compile Include="Datastore\Migration\121_update_filedate_config.cs" />
-    <Compile Include="Datastore\Migration\120_add_studio_to_table.cs" />
-    <Compile Include="Datastore\Migration\119_add_youtube_trailer_id_table .cs" />
-    <Compile Include="Datastore\Migration\118_update_movie_slug.cs" />
-    <Compile Include="Datastore\Migration\117_update_movie_file.cs" />
-    <Compile Include="Datastore\Migration\116_update_movie_sorttitle_again.cs" />
-    <Compile Include="Datastore\Migration\115_update_movie_sorttitle.cs" />
-    <Compile Include="Datastore\Migration\111_remove_bitmetv.cs" />
-    <Compile Include="Datastore\Migration\112_remove_torrentleech.cs" />
-    <Compile Include="Datastore\Migration\114_remove_fanzub.cs" />
-    <Compile Include="Datastore\Migration\113_remove_broadcasthenet.cs" />
-    <Compile Include="Datastore\Migration\108_update_schedule_interval.cs" />
-    <Compile Include="Datastore\Migration\107_fix_movie_files.cs" />
-    <Compile Include="Datastore\Migration\106_add_tmdb_stuff.cs" />
-    <Compile Include="Datastore\Migration\105_fix_history_movieId.cs" />
-    <Compile Include="Datastore\Migration\005_added_eventtype_to_history.cs" />
-    <Compile Include="Datastore\Migration\006_add_index_to_log_time.cs" />
-    <Compile Include="Datastore\Migration\007_add_renameEpisodes_to_naming.cs" />
-    <Compile Include="Datastore\Migration\008_remove_backlog.cs" />
-    <Compile Include="Datastore\Migration\009_fix_renameEpisodes.cs" />
-    <Compile Include="Datastore\Migration\010_add_monitored.cs" />
-    <Compile Include="Datastore\Migration\011_remove_ignored.cs" />
-    <Compile Include="Datastore\Migration\012_remove_custom_start_date.cs" />
-    <Compile Include="Datastore\Migration\013_add_air_date_utc.cs" />
-    <Compile Include="Datastore\Migration\014_drop_air_date.cs" />
-    <Compile Include="Datastore\Migration\015_add_air_date_as_string.cs" />
-    <Compile Include="Datastore\Migration\016_updated_imported_history_item.cs" />
-    <Compile Include="Datastore\Migration\017_reset_scene_names.cs" />
-    <Compile Include="Datastore\Migration\018_remove_duplicates.cs" />
-    <Compile Include="Datastore\Migration\019_restore_unique_constraints.cs" />
-    <Compile Include="Datastore\Migration\020_add_year_and_seasons_to_series.cs" />
-    <Compile Include="Datastore\Migration\021_drop_seasons_table.cs" />
-    <Compile Include="Datastore\Migration\022_move_indexer_to_generic_provider.cs" />
-    <Compile Include="Datastore\Migration\023_add_config_contract_to_indexers.cs" />
-    <Compile Include="Datastore\Migration\024_drop_tvdb_episodeid.cs" />
-    <Compile Include="Datastore\Migration\025_move_notification_to_generic_provider.cs" />
-    <Compile Include="Datastore\Migration\026_add_config_contract_to_notifications.cs" />
-    <Compile Include="Datastore\Migration\027_fix_omgwtfnzbs.cs" />
-    <Compile Include="Datastore\Migration\028_add_blacklist_table.cs" />
-    <Compile Include="Datastore\Migration\029_add_formats_to_naming_config.cs" />
-    <Compile Include="Datastore\Migration\030_add_season_folder_format_to_naming_config.cs" />
-    <Compile Include="Datastore\Migration\031_delete_old_naming_config_columns.cs" />
-    <Compile Include="Datastore\Migration\032_set_default_release_group.cs" />
-    <Compile Include="Datastore\Migration\033_add_api_key_to_pushover.cs" />
-    <Compile Include="Datastore\Migration\034_remove_series_contraints.cs" />
-    <Compile Include="Datastore\Migration\035_add_series_folder_format_to_naming_config.cs" />
-    <Compile Include="Datastore\Migration\036_update_with_quality_converters.cs" />
-    <Compile Include="Datastore\Migration\037_add_configurable_qualities.cs" />
-    <Compile Include="Datastore\Migration\038_add_on_upgrade_to_notifications.cs" />
-    <Compile Include="Datastore\Migration\039_add_metadata_tables.cs" />
-    <Compile Include="Datastore\Migration\040_add_metadata_to_episodes_and_series.cs" />
-    <Compile Include="Datastore\Migration\041_fix_xbmc_season_images_metadata.cs" />
-    <Compile Include="Datastore\Migration\042_add_download_clients_table.cs" />
-    <Compile Include="Datastore\Migration\043_convert_config_to_download_clients.cs" />
-    <Compile Include="Datastore\Migration\044_fix_xbmc_episode_metadata.cs" />
-    <Compile Include="Datastore\Migration\045_add_indexes.cs" />
-    <Compile Include="Datastore\Migration\046_fix_nzb_su_url.cs" />
-    <Compile Include="Datastore\Migration\047_add_published_date_blacklist_column.cs" />
-    <Compile Include="Datastore\Migration\048_add_title_to_scenemappings.cs" />
-    <Compile Include="Datastore\Migration\049_fix_dognzb_url.cs" />
-    <Compile Include="Datastore\Migration\050_add_hash_to_metadata_files.cs" />
-    <Compile Include="Datastore\Migration\051_download_client_import.cs" />
-    <Compile Include="Datastore\Migration\052_add_columns_for_anime.cs" />
-    <Compile Include="Datastore\Migration\053_add_series_sorttitle.cs" />
-    <Compile Include="Datastore\Migration\054_rename_profiles.cs" />
-    <Compile Include="Datastore\Migration\055_drop_old_profile_columns.cs" />
-    <Compile Include="Datastore\Migration\056_add_mediainfo_to_episodefile.cs" />
-    <Compile Include="Datastore\Migration\057_convert_episode_file_path_to_relative.cs" />
-    <Compile Include="Datastore\Migration\058_drop_epsiode_file_path.cs" />
-    <Compile Include="Datastore\Migration\059_add_enable_options_to_indexers.cs" />
-    <Compile Include="Datastore\Migration\060_remove_enable_from_indexers.cs" />
-    <Compile Include="Datastore\Migration\061_clear_bad_scene_names.cs" />
-    <Compile Include="Datastore\Migration\062_convert_quality_models.cs" />
-    <Compile Include="Datastore\Migration\063_add_remotepathmappings.cs" />
-    <Compile Include="Datastore\Migration\064_add_remove_method_from_logs.cs" />
-    <Compile Include="Datastore\Migration\065_make_scene_numbering_nullable.cs" />
-    <Compile Include="Datastore\Migration\066_add_tags.cs" />
-    <Compile Include="Datastore\Migration\067_add_added_to_series.cs" />
-    <Compile Include="Datastore\Migration\068_add_release_restrictions.cs" />
-    <Compile Include="Datastore\Migration\069_quality_proper.cs" />
-    <Compile Include="Datastore\Migration\070_delay_profile.cs" />
-    <Compile Include="Datastore\Migration\104_add_moviefiles_table.cs" />
-    <Compile Include="Datastore\Migration\096_disable_kickass.cs" />
-    <Compile Include="Datastore\Migration\095_add_additional_episodes_index.cs" />
-    <Compile Include="Datastore\Migration\103_fix_metadata_file_extensions.cs" />
-    <Compile Include="Datastore\Migration\101_add_ultrahd_quality_in_profiles.cs" />
-    <Compile Include="Datastore\Migration\071_unknown_quality_in_profile.cs" />
-    <Compile Include="Datastore\Migration\072_history_grabid.cs" />
-    <Compile Include="Datastore\Migration\073_clear_ratings.cs" />
-    <Compile Include="Datastore\Migration\074_disable_eztv.cs" />
-    <Compile Include="Datastore\Migration\075_force_lib_update.cs" />
-    <Compile Include="Datastore\Migration\076_add_users_table.cs" />
-    <Compile Include="Datastore\Migration\077_add_add_options_to_series.cs" />
-    <Compile Include="Datastore\Migration\078_add_commands_table.cs" />
-    <Compile Include="Datastore\Migration\079_dedupe_tags.cs" />
-    <Compile Include="Datastore\Migration\081_move_dot_prefix_to_transmission_category.cs" />
-    <Compile Include="Datastore\Migration\082_add_fanzub_settings.cs" />
-    <Compile Include="Datastore\Migration\083_additonal_blacklist_columns.cs" />
-    <Compile Include="Datastore\Migration\084_update_quality_minmax_size.cs" />
-    <Compile Include="Datastore\Migration\085_expand_transmission_urlbase.cs" />
-    <Compile Include="Datastore\Migration\086_pushbullet_device_ids.cs" />
-    <Compile Include="Datastore\Migration\087_remove_eztv.cs" />
-    <Compile Include="Datastore\Migration\088_pushbullet_devices_channels_list.cs" />
-    <Compile Include="Datastore\Migration\089_add_on_rename_to_notifcations.cs" />
-    <Compile Include="Datastore\Migration\090_update_kickass_url.cs" />
-    <Compile Include="Datastore\Migration\091_added_indexerstatus.cs" />
-    <Compile Include="Datastore\Migration\093_naming_config_replace_characters.cs" />
-    <Compile Include="Datastore\Migration\092_add_unverifiedscenenumbering.cs" />
-    <Compile Include="Datastore\Migration\100_add_scene_season_number.cs" />
-    <Compile Include="Datastore\Migration\099_extra_and_subtitle_files.cs" />
-    <Compile Include="Datastore\Migration\094_add_tvmazeid.cs" />
-    <Compile Include="Datastore\Migration\098_remove_titans_of_tv.cs">
-      <SubType>Code</SubType>
-    </Compile>
-    <Compile Include="Datastore\Migration\110_add_physical_release_to_table.cs" />
-    <Compile Include="Datastore\Migration\109_add_movie_formats_to_naming_config.cs" />
-    <Compile Include="Datastore\Migration\Framework\MigrationContext.cs" />
-    <Compile Include="Datastore\Migration\Framework\MigrationController.cs" />
-    <Compile Include="Datastore\Migration\Framework\MigrationDbFactory.cs" />
-    <Compile Include="Datastore\Migration\Framework\MigrationExtension.cs" />
-    <Compile Include="Datastore\Migration\Framework\MigrationLogger.cs" />
-    <Compile Include="Datastore\Migration\Framework\MigrationOptions.cs" />
-    <Compile Include="Datastore\Migration\Framework\MigrationType.cs" />
-    <Compile Include="Datastore\Migration\Framework\NzbDroneMigrationBase.cs" />
-    <Compile Include="Datastore\Migration\Framework\NzbDroneSqliteProcessor.cs" />
-    <Compile Include="Datastore\Migration\Framework\NzbDroneSqliteProcessorFactory.cs" />
-    <Compile Include="Datastore\Migration\Framework\SqliteSchemaDumper.cs" />
-    <Compile Include="Datastore\Migration\Framework\SqliteSyntaxReader.cs" />
-    <Compile Include="Datastore\ModelBase.cs" />
-    <Compile Include="Datastore\ModelNotFoundException.cs" />
-    <Compile Include="Datastore\PagingSpec.cs" />
-    <Compile Include="Datastore\ResultSet.cs" />
-    <Compile Include="Datastore\TableMapping.cs" />
-    <Compile Include="DecisionEngine\Decision.cs" />
-    <Compile Include="DecisionEngine\DownloadDecision.cs" />
-    <Compile Include="DecisionEngine\DownloadDecisionComparer.cs" />
-    <Compile Include="DecisionEngine\DownloadDecisionMaker.cs" />
-    <Compile Include="DecisionEngine\DownloadDecisionPriorizationService.cs" />
-    <Compile Include="DecisionEngine\IDecisionEngineSpecification.cs" />
-    <Compile Include="DecisionEngine\IRejectWithReason.cs" />
-    <Compile Include="DecisionEngine\QualityUpgradableSpecification.cs" />
-    <Compile Include="DecisionEngine\Rejection.cs" />
-    <Compile Include="DecisionEngine\RejectionType.cs" />
-    <Compile Include="DecisionEngine\SameEpisodesSpecification.cs" />
-    <Compile Include="DecisionEngine\Specifications\AcceptableSizeSpecification.cs" />
-    <Compile Include="DecisionEngine\Specifications\BlacklistSpecification.cs" />
-    <Compile Include="DecisionEngine\Specifications\AnimeVersionUpgradeSpecification.cs" />
-    <Compile Include="DecisionEngine\Specifications\FullSeasonSpecification.cs" />
-    <Compile Include="DecisionEngine\Specifications\CutoffSpecification.cs" />
-    <Compile Include="DecisionEngine\Specifications\ProtocolSpecification.cs" />
-    <Compile Include="DecisionEngine\Specifications\LanguageSpecification.cs" />
-    <Compile Include="DecisionEngine\Specifications\QueueSpecification.cs" />
-    <Compile Include="DecisionEngine\Specifications\ReleaseRestrictionsSpecification.cs" />
-    <Compile Include="DecisionEngine\Specifications\NotSampleSpecification.cs" />
-    <Compile Include="DecisionEngine\Specifications\QualityAllowedByProfileSpecification.cs" />
-    <Compile Include="DecisionEngine\Specifications\MinimumAgeSpecification.cs" />
-    <Compile Include="DecisionEngine\Specifications\RetentionSpecification.cs" />
-    <Compile Include="DecisionEngine\Specifications\RssSync\DelaySpecification.cs" />
-    <Compile Include="DecisionEngine\Specifications\RssSync\HistorySpecification.cs" />
-    <Compile Include="DecisionEngine\Specifications\RssSync\MonitoredEpisodeSpecification.cs" />
-    <Compile Include="DecisionEngine\Specifications\RssSync\AvailabilitySpecification.cs" />
-    <Compile Include="DecisionEngine\Specifications\RssSync\ProperSpecification.cs" />
-    <Compile Include="DecisionEngine\Specifications\Search\DailyEpisodeMatchSpecification.cs" />
-    <Compile Include="DecisionEngine\Specifications\Search\EpisodeRequestedSpecification.cs" />
-    <Compile Include="DecisionEngine\Specifications\Search\SeasonMatchSpecification.cs" />
-    <Compile Include="DecisionEngine\Specifications\Search\SeriesSpecification.cs" />
-    <Compile Include="DecisionEngine\Specifications\Search\SingleEpisodeSearchMatchSpecification.cs" />
-    <Compile Include="DecisionEngine\Specifications\TorrentSeedingSpecification.cs" />
-    <Compile Include="DecisionEngine\Specifications\SameEpisodesGrabSpecification.cs" />
-    <Compile Include="DecisionEngine\Specifications\RawDiskSpecification.cs" />
-    <Compile Include="DecisionEngine\Specifications\UpgradeDiskSpecification.cs" />
-    <Compile Include="DiskSpace\DiskSpace.cs" />
-    <Compile Include="DiskSpace\DiskSpaceService.cs" />
-    <Compile Include="Download\Clients\DownloadStation\Proxies\DownloadStationInfoProxy.cs" />
-    <Compile Include="Download\Clients\DownloadStation\TorrentDownloadStation.cs" />
-    <Compile Include="Download\Clients\DownloadStation\Proxies\DownloadStationTaskProxy.cs" />
-    <Compile Include="Download\Clients\DownloadStation\DownloadStationSettings.cs" />
-    <Compile Include="Download\Clients\DownloadStation\DownloadStationTask.cs" />
-    <Compile Include="Download\Clients\DownloadStation\DownloadStationTaskAdditional.cs" />
-    <Compile Include="Download\Clients\DownloadStation\Proxies\DSMInfoProxy.cs" />
-    <Compile Include="Download\Clients\DownloadStation\Proxies\FileStationProxy.cs" />
-    <Compile Include="Download\Clients\DownloadStation\Proxies\DiskStationProxyBase.cs" />
-    <Compile Include="Download\Clients\DownloadStation\Responses\DiskStationAuthResponse.cs" />
-    <Compile Include="Download\Clients\DownloadStation\DownloadStationTaskFile.cs" />
-    <Compile Include="Download\Clients\DownloadStation\Responses\DSMInfoResponse.cs" />
-    <Compile Include="Download\Clients\DownloadStation\Responses\FileStationListFileInfoResponse.cs" />
-    <Compile Include="Download\Clients\DownloadStation\Responses\FileStationListResponse.cs" />
-    <Compile Include="Download\Clients\DownloadStation\Responses\DiskStationError.cs" />
-    <Compile Include="Download\Clients\DownloadStation\Responses\DiskStationInfoResponse.cs" />
-    <Compile Include="Download\Clients\DownloadStation\Responses\DiskStationResponse.cs" />
-    <Compile Include="Download\Clients\DownloadStation\Responses\DownloadStationTaskInfoResponse.cs" />
-    <Compile Include="Download\Clients\DownloadStation\DiskStationApiInfo.cs" />
-    <Compile Include="Download\Clients\DownloadStation\SerialNumberProvider.cs" />
-    <Compile Include="Download\Clients\DownloadStation\SharedFolderMapping.cs" />
-    <Compile Include="Download\Clients\DownloadStation\SharedFolderResolver.cs" />
-    <Compile Include="Download\Clients\DownloadStation\DiskStationApi.cs" />
-    <Compile Include="Download\Clients\DownloadStation\UsenetDownloadStation.cs" />
-    <Compile Include="Download\CheckForFinishedDownloadCommand.cs" />
-    <Compile Include="Download\Clients\Blackhole\ScanWatchFolder.cs" />
-    <Compile Include="Download\Clients\Blackhole\WatchFolderItem.cs" />
-    <Compile Include="Download\Clients\Deluge\Deluge.cs" />
-    <Compile Include="Download\Clients\Deluge\DelugeError.cs" />
-    <Compile Include="Download\Clients\Deluge\DelugeException.cs" />
-    <Compile Include="Download\Clients\Deluge\DelugeProxy.cs" />
-    <Compile Include="Download\Clients\Deluge\DelugeSettings.cs" />
-    <Compile Include="Download\Clients\Deluge\DelugeTorrent.cs" />
-    <Compile Include="Download\Clients\Deluge\DelugeTorrentStatus.cs" />
-    <Compile Include="Download\Clients\Deluge\DelugePriority.cs" />
-    <Compile Include="Download\Clients\Deluge\DelugeUpdateUIResult.cs" />
-    <Compile Include="Download\Clients\DownloadClientAuthenticationException.cs" />
-    <Compile Include="Download\Clients\DownloadClientException.cs" />
-    <Compile Include="Download\Clients\Hadouken\Hadouken.cs" />
-    <Compile Include="Download\Clients\Hadouken\HadoukenProxy.cs" />
-    <Compile Include="Download\Clients\Hadouken\HadoukenSettings.cs" />
-    <Compile Include="Download\Clients\Hadouken\Models\HadoukenTorrentResponse.cs" />
-    <Compile Include="Download\Clients\Hadouken\Models\HadoukenTorrentState.cs" />
-    <Compile Include="Download\Clients\Hadouken\Models\HadoukenSystemInfo.cs" />
-    <Compile Include="Download\Clients\Hadouken\Models\HadoukenTorrent.cs" />
-    <Compile Include="Download\Clients\Nzbget\ErrorModel.cs" />
-    <Compile Include="Download\Clients\Nzbget\JsonError.cs" />
-    <Compile Include="Download\Clients\Nzbget\Nzbget.cs" />
-    <Compile Include="Download\Clients\Nzbget\NzbgetCategory.cs" />
-    <Compile Include="Download\Clients\Nzbget\NzbgetConfigItem.cs" />
-    <Compile Include="Download\Clients\Nzbget\NzbgetGlobalStatus.cs" />
-    <Compile Include="Download\Clients\Nzbget\NzbgetHistoryItem.cs" />
-    <Compile Include="Download\Clients\Nzbget\NzbgetParameter.cs" />
-    <Compile Include="Download\Clients\Nzbget\NzbgetPostQueueItem.cs" />
-    <Compile Include="Download\Clients\Nzbget\NzbgetPriority.cs" />
-    <Compile Include="Download\Clients\Nzbget\NzbgetProxy.cs" />
-    <Compile Include="Download\Clients\Nzbget\NzbgetQueueItem.cs" />
-    <Compile Include="Download\Clients\Nzbget\NzbgetResponse.cs" />
-    <Compile Include="Download\Clients\Nzbget\NzbgetSettings.cs" />
-    <Compile Include="Download\Clients\NzbVortex\JsonConverters\NzbVortexLoginResultTypeConverter.cs" />
-    <Compile Include="Download\Clients\NzbVortex\JsonConverters\NzbVortexResultTypeConverter.cs" />
-    <Compile Include="Download\Clients\NzbVortex\NzbVortex.cs">
-      <SubType>Code</SubType>
-    </Compile>
-    <Compile Include="Download\Clients\NzbVortex\NzbVortexGroup.cs" />
-    <Compile Include="Download\Clients\NzbVortex\NzbVortexNotLoggedInException.cs" />
-    <Compile Include="Download\Clients\NzbVortex\NzbVortexAuthenticationException.cs" />
-    <Compile Include="Download\Clients\NzbVortex\NzbVortexJsonError.cs" />
-    <Compile Include="Download\Clients\NzbVortex\NzbVortexPriority.cs" />
-    <Compile Include="Download\Clients\NzbVortex\NzbVortexProxy.cs" />
-    <Compile Include="Download\Clients\NzbVortex\NzbVortexFile.cs" />
-    <Compile Include="Download\Clients\NzbVortex\NzbVortexQueueItem.cs" />
-    <Compile Include="Download\Clients\NzbVortex\NzbVortexLoginResultType.cs" />
-    <Compile Include="Download\Clients\NzbVortex\NzbVortexStateType.cs" />
-    <Compile Include="Download\Clients\NzbVortex\NzbVortexResultType.cs" />
-    <Compile Include="Download\Clients\NzbVortex\NzbVortexSettings.cs" />
-    <Compile Include="Download\Clients\NzbVortex\Responses\NzbVortexAddResponse.cs" />
-    <Compile Include="Download\Clients\NzbVortex\Responses\NzbVortexAuthNonceResponse.cs" />
-    <Compile Include="Download\Clients\NzbVortex\Responses\NzbVortexAuthResponse.cs" />
-    <Compile Include="Download\Clients\NzbVortex\Responses\NzbVortexFilesResponse.cs" />
-    <Compile Include="Download\Clients\NzbVortex\Responses\NzbVortexGroupResponse.cs" />
-    <Compile Include="Download\Clients\NzbVortex\Responses\NzbVortexQueueResponse.cs" />
-    <Compile Include="Download\Clients\NzbVortex\Responses\NzbVortexResponseBase.cs" />
-    <Compile Include="Download\Clients\NzbVortex\Responses\NzbVortexRetryResponse.cs" />
-    <Compile Include="Download\Clients\NzbVortex\Responses\NzbVortexApiVersionResponse.cs" />
-    <Compile Include="Download\Clients\NzbVortex\Responses\NzbVortexVersionResponse.cs" />
-    <Compile Include="Download\Clients\Pneumatic\Pneumatic.cs" />
-    <Compile Include="Download\Clients\Pneumatic\PneumaticSettings.cs" />
-    <Compile Include="Download\Clients\QBittorrent\QBittorrentPreferences.cs" />
-    <Compile Include="Download\Clients\QBittorrent\QBittorrentState.cs" />
-    <Compile Include="Download\Clients\rTorrent\RTorrentDirectoryValidator.cs" />
-    <Compile Include="Download\Clients\QBittorrent\QBittorrent.cs" />
-    <Compile Include="Download\Clients\QBittorrent\QBittorrentPriority.cs" />
-    <Compile Include="Download\Clients\QBittorrent\QBittorrentProxy.cs" />
-    <Compile Include="Download\Clients\QBittorrent\QBittorrentSettings.cs" />
-    <Compile Include="Download\Clients\QBittorrent\QBittorrentTorrent.cs" />
-    <Compile Include="Download\Clients\Sabnzbd\JsonConverters\SabnzbdPriorityTypeConverter.cs" />
-    <Compile Include="Download\Clients\Sabnzbd\JsonConverters\SabnzbdStringArrayConverter.cs" />
-    <Compile Include="Download\Clients\Sabnzbd\JsonConverters\SabnzbdQueueTimeConverter.cs" />
-    <Compile Include="Download\Clients\Sabnzbd\Responses\SabnzbdFullStatusResponse.cs" />
-    <Compile Include="Download\Clients\Sabnzbd\Responses\SabnzbdRetryResponse.cs" />
-    <Compile Include="Download\Clients\Sabnzbd\Responses\SabnzbdAddResponse.cs" />
-    <Compile Include="Download\Clients\Sabnzbd\Responses\SabnzbdCategoryResponse.cs" />
-    <Compile Include="Download\Clients\Sabnzbd\Responses\SabnzbdConfigResponse.cs" />
-    <Compile Include="Download\Clients\Sabnzbd\Responses\SabnzbdVersionResponse.cs" />
-    <Compile Include="Download\Clients\Sabnzbd\Sabnzbd.cs" />
-    <Compile Include="Download\Clients\Sabnzbd\SabnzbdCategory.cs" />
-    <Compile Include="Download\Clients\Sabnzbd\SabnzbdDownloadStatus.cs" />
-    <Compile Include="Download\Clients\Sabnzbd\SabnzbdFullStatus.cs" />
-    <Compile Include="Download\Clients\Sabnzbd\SabnzbdHistory.cs" />
-    <Compile Include="Download\Clients\Sabnzbd\SabnzbdHistoryItem.cs" />
-    <Compile Include="Download\Clients\Sabnzbd\SabnzbdJsonError.cs" />
-    <Compile Include="Download\Clients\Sabnzbd\SabnzbdPriority.cs" />
-    <Compile Include="Download\Clients\Sabnzbd\SabnzbdProxy.cs" />
-    <Compile Include="Download\Clients\Sabnzbd\SabnzbdQueue.cs" />
-    <Compile Include="Download\Clients\Sabnzbd\SabnzbdQueueItem.cs" />
-    <Compile Include="Download\Clients\Sabnzbd\SabnzbdSettings.cs" />
-    <Compile Include="Download\Clients\Blackhole\TorrentBlackhole.cs" />
-    <Compile Include="Download\Clients\Blackhole\TorrentBlackholeSettings.cs" />
-    <Compile Include="Download\Clients\TorrentSeedConfiguration.cs" />
-    <Compile Include="Download\Clients\rTorrent\RTorrent.cs" />
-    <Compile Include="Download\Clients\rTorrent\RTorrentPriority.cs" />
-    <Compile Include="Download\Clients\rTorrent\RTorrentProxy.cs" />
-    <Compile Include="Download\Clients\rTorrent\RTorrentSettings.cs" />
-    <Compile Include="Download\Clients\rTorrent\RTorrentTorrent.cs" />
-    <Compile Include="Download\Clients\Transmission\Transmission.cs" />
-    <Compile Include="Download\Clients\Transmission\TransmissionBase.cs" />
-    <Compile Include="Download\Clients\Transmission\TransmissionException.cs" />
-    <Compile Include="Download\Clients\Transmission\TransmissionProxy.cs" />
-    <Compile Include="Download\Clients\Transmission\TransmissionResponse.cs" />
-    <Compile Include="Download\Clients\Transmission\TransmissionSettings.cs" />
-    <Compile Include="Download\Clients\Transmission\TransmissionTorrent.cs" />
-    <Compile Include="Download\Clients\Transmission\TransmissionTorrentStatus.cs" />
-    <Compile Include="Download\Clients\Transmission\TransmissionPriority.cs" />
-    <Compile Include="Download\Clients\Blackhole\UsenetBlackhole.cs" />
-    <Compile Include="Download\Clients\Blackhole\UsenetBlackholeSettings.cs" />
-    <Compile Include="Download\Clients\uTorrent\UTorrentPriority.cs" />
-    <Compile Include="Download\Clients\uTorrent\UTorrent.cs" />
-    <Compile Include="Download\Clients\uTorrent\UTorrentProxy.cs" />
-    <Compile Include="Download\Clients\uTorrent\UTorrentResponse.cs" />
-    <Compile Include="Download\Clients\uTorrent\UTorrentSettings.cs" />
-    <Compile Include="Download\Clients\uTorrent\UtorrentState.cs" />
-    <Compile Include="Download\Clients\uTorrent\UTorrentTorrent.cs" />
-    <Compile Include="Download\Clients\uTorrent\UTorrentTorrentCache.cs" />
-    <Compile Include="Download\Clients\uTorrent\UTorrentTorrentStatus.cs" />
-    <Compile Include="Download\Clients\Vuze\Vuze.cs" />
-    <Compile Include="Download\CompletedDownloadService.cs" />
-    <Compile Include="Download\DownloadEventHub.cs" />
-    <Compile Include="Download\MovieGrabbedEvent.cs" />
-    <Compile Include="Download\TrackedDownloads\DownloadMonitoringService.cs" />
-    <Compile Include="Download\TrackedDownloads\TrackedDownload.cs" />
-    <Compile Include="Download\TrackedDownloads\TrackedDownloadService.cs" />
-    <Compile Include="Download\TrackedDownloads\TrackedDownloadStatusMessage.cs" />
-    <Compile Include="Download\TrackedDownloads\TrackedDownloadRefreshedEvent.cs" />
-    <Compile Include="Download\UsenetClientBase.cs" />
-    <Compile Include="Download\TorrentClientBase.cs" />
-    <Compile Include="Download\DownloadClientBase.cs" />
-    <Compile Include="Download\DownloadClientDefinition.cs" />
-    <Compile Include="Download\DownloadClientFactory.cs" />
-    <Compile Include="Download\DownloadClientItem.cs" />
-    <Compile Include="Download\DownloadClientProvider.cs" />
-    <Compile Include="Download\DownloadClientRepository.cs" />
-    <Compile Include="Download\DownloadClientStatus.cs" />
-    <Compile Include="Download\DownloadClientType.cs" />
-    <Compile Include="Download\DownloadFailedEvent.cs" />
-    <Compile Include="Download\DownloadItemStatus.cs" />
-    <Compile Include="Download\DownloadService.cs" />
-    <Compile Include="Download\EpisodeGrabbedEvent.cs" />
-    <Compile Include="Download\FailedDownloadService.cs" />
-    <Compile Include="Download\IDownloadClient.cs" />
-    <Compile Include="Download\Pending\PendingRelease.cs" />
-    <Compile Include="Download\Pending\PendingReleaseRepository.cs" />
-    <Compile Include="Download\Pending\PendingReleaseService.cs" />
-    <Compile Include="Download\Pending\PendingReleasesUpdatedEvent.cs" />
-    <Compile Include="Download\ProcessDownloadDecisions.cs" />
-    <Compile Include="Download\ProcessedDecisions.cs" />
-    <Compile Include="Download\RedownloadFailedDownloadService.cs" />
-    <Compile Include="Exceptions\BadRequestException.cs" />
-    <Compile Include="Exceptions\DownstreamException.cs" />
-    <Compile Include="Exceptions\NzbDroneClientException.cs" />
-    <Compile Include="Exceptions\MovieNotFoundExceptions.cs" />
-    <Compile Include="Exceptions\SeriesNotFoundException.cs" />
-    <Compile Include="Exceptions\ReleaseDownloadException.cs" />
-    <Compile Include="Exceptions\StatusCodeToExceptions.cs" />
-    <Compile Include="Extras\ExistingExtraFileService.cs" />
-    <Compile Include="Extras\Files\ExtraFile.cs" />
-    <Compile Include="Extras\Files\ExtraFileManager.cs" />
-    <Compile Include="Extras\Files\ExtraFileService.cs" />
-    <Compile Include="Extras\Files\ExtraFileRepository.cs" />
-    <Compile Include="Extras\ExtraService.cs" />
-    <Compile Include="Extras\IImportExistingExtraFiles.cs" />
-    <Compile Include="Extras\ImportExistingExtraFileFilterResult.cs" />
-    <Compile Include="Extras\ImportExistingExtraFilesBase.cs" />
-    <Compile Include="Extras\Metadata\Files\MetadataFile.cs" />
-    <Compile Include="Extras\Metadata\Files\MetadataFileRepository.cs" />
-    <Compile Include="Extras\Metadata\Files\MetadataFileService.cs" />
-    <Compile Include="Extras\Others\ExistingOtherExtraImporter.cs" />
-    <Compile Include="Extras\Others\OtherExtraFileRepository.cs" />
-    <Compile Include="Extras\Others\OtherExtraFileService.cs" />
-    <Compile Include="Extras\Others\OtherExtraFile.cs" />
-    <Compile Include="Extras\Others\OtherExtraService.cs" />
-    <Compile Include="Extras\Subtitles\ExistingSubtitleImporter.cs" />
-    <Compile Include="Extras\Subtitles\SubtitleFileRepository.cs" />
-    <Compile Include="Extras\Subtitles\SubtitleFileService.cs" />
-    <Compile Include="Extras\Subtitles\SubtitleFile.cs" />
-    <Compile Include="Extras\Subtitles\SubtitleFileExtensions.cs" />
-    <Compile Include="Extras\Subtitles\ImportedSubtitleFiles.cs" />
-    <Compile Include="Extras\Subtitles\SubtitleService.cs" />
-    <Compile Include="Fluent.cs" />
-    <Compile Include="HealthCheck\CheckHealthCommand.cs" />
-    <Compile Include="HealthCheck\Checks\AppDataLocationCheck.cs" />
-    <Compile Include="HealthCheck\Checks\DownloadClientCheck.cs" />
-    <Compile Include="HealthCheck\Checks\DroneFactoryCheck.cs" />
-    <Compile Include="HealthCheck\Checks\ImportMechanismCheck.cs" />
-    <Compile Include="HealthCheck\Checks\IndexerRssCheck.cs" />
-    <Compile Include="HealthCheck\Checks\IndexerStatusCheck.cs" />
-    <Compile Include="HealthCheck\Checks\IndexerSearchCheck.cs" />
-    <Compile Include="HealthCheck\Checks\MediaInfoDllCheck.cs" />
-    <Compile Include="HealthCheck\Checks\MonoVersionCheck.cs" />
-    <Compile Include="HealthCheck\Checks\ProxyCheck.cs" />
-    <Compile Include="HealthCheck\Checks\RootFolderCheck.cs" />
-    <Compile Include="HealthCheck\Checks\UpdateCheck.cs" />
-    <Compile Include="HealthCheck\HealthCheck.cs" />
-    <Compile Include="HealthCheck\HealthCheckBase.cs" />
-    <Compile Include="HealthCheck\HealthCheckCompleteEvent.cs" />
-    <Compile Include="HealthCheck\HealthCheckService.cs" />
-    <Compile Include="HealthCheck\IProvideHealthCheck.cs" />
-    <Compile Include="History\History.cs" />
-    <Compile Include="History\HistoryRepository.cs" />
-    <Compile Include="History\HistoryService.cs" />
-    <Compile Include="Housekeeping\Housekeepers\CleanupAdditionalUsers.cs" />
-    <Compile Include="Housekeeping\Housekeepers\CleanupAdditionalNamingSpecs.cs" />
-    <Compile Include="Housekeeping\Housekeepers\CleanupCommandQueue.cs" />
-    <Compile Include="Housekeeping\Housekeepers\CleanupAbsolutePathMetadataFiles.cs" />
-    <Compile Include="Housekeeping\Housekeepers\CleanupDuplicateMetadataFiles.cs" />
-    <Compile Include="Housekeeping\Housekeepers\CleanupOrphanedBlacklist.cs" />
-    <Compile Include="Housekeeping\Housekeepers\CleanupOrphanedEpisodeFiles.cs" />
-    <Compile Include="Housekeeping\Housekeepers\CleanupOrphanedEpisodes.cs" />
-    <Compile Include="Housekeeping\Housekeepers\CleanupOrphanedIndexerStatus.cs" />
-    <Compile Include="Housekeeping\Housekeepers\CleanupOrphanedHistoryItems.cs" />
-    <Compile Include="Housekeeping\Housekeepers\CleanupOrphanedMetadataFiles.cs" />
-    <Compile Include="Housekeeping\Housekeepers\CleanupUnusedTags.cs" />
-    <Compile Include="Housekeeping\Housekeepers\CleanupOrphanedPendingReleases.cs" />
-    <Compile Include="Housekeeping\Housekeepers\DeleteBadMediaCovers.cs" />
-    <Compile Include="Housekeeping\Housekeepers\FixFutureRunScheduledTasks.cs" />
-    <Compile Include="Housekeeping\Housekeepers\TrimLogDatabase.cs" />
-    <Compile Include="Housekeeping\Housekeepers\UpdateCleanTitleForSeries.cs" />
-    <Compile Include="Housekeeping\HousekeepingCommand.cs" />
-    <Compile Include="Housekeeping\HousekeepingService.cs" />
-    <Compile Include="Housekeeping\IHousekeepingTask.cs" />
-    <Compile Include="Http\CloudFlare\CloudFlareCaptchaException.cs" />
-    <Compile Include="Http\CloudFlare\CloudFlareCaptchaRequest.cs" />
-    <Compile Include="Http\CloudFlare\CloudFlareHttpInterceptor.cs" />
-    <Compile Include="Http\HttpProxySettingsProvider.cs" />
-    <Compile Include="Http\TorcacheHttpInterceptor.cs" />
-    <Compile Include="IndexerSearch\Definitions\MovieSearchCriteria.cs" />
-    <Compile Include="IndexerSearch\MissingMoviesSearchCommand.cs" />
-    <Compile Include="IndexerSearch\MoviesSearchCommand.cs" />
-    <Compile Include="IndexerSearch\MoviesSearchService.cs" />
-    <Compile Include="Indexers\AwesomeHD\AwesomeHDRssParser.cs" />
-    <Compile Include="Indexers\DownloadProtocol.cs" />
-    <Compile Include="Indexers\Exceptions\ApiKeyException.cs" />
-    <Compile Include="Indexers\Exceptions\IndexerException.cs" />
-    <Compile Include="Indexers\Exceptions\RequestLimitReachedException.cs" />
-    <Compile Include="Indexers\Exceptions\UnsupportedFeedException.cs" />
-    <Compile Include="Indexers\EzrssTorrentRssParser.cs" />
-    <Compile Include="Indexers\FetchAndParseRssService.cs" />
-    <Compile Include="Indexers\AwesomeHD\AwesomeHD.cs" />
-    <Compile Include="Indexers\AwesomeHD\AwesomeHDRequestGenerator.cs" />
-    <Compile Include="Indexers\AwesomeHD\AwesomeHDSettings.cs" />
-    <Compile Include="Indexers\PassThePopcorn\PassThePopcorn.cs" />
-    <Compile Include="Indexers\PassThePopcorn\PassThePopcornApi.cs" />
-    <Compile Include="Indexers\PassThePopcorn\PassThePopcornInfo.cs" />
-    <Compile Include="Indexers\PassThePopcorn\PassThePopcornParser.cs" />
-    <Compile Include="Indexers\PassThePopcorn\PassThePopcornRequestGenerator.cs" />
-    <Compile Include="Indexers\PassThePopcorn\PassThePopcornSettings.cs" />
-    <Compile Include="Indexers\HDBits\HDBits.cs" />
-    <Compile Include="Indexers\HDBits\HDBitsApi.cs" />
-    <Compile Include="Indexers\HDBits\HDBitsParser.cs" />
-    <Compile Include="Indexers\HDBits\HDBitsRequestGenerator.cs" />
-    <Compile Include="Indexers\HDBits\HDBitsSettings.cs" />
-    <Compile Include="Indexers\IIndexer.cs" />
-    <Compile Include="Indexers\IIndexerRequestGenerator.cs" />
-    <Compile Include="Indexers\IndexerBase.cs" />
-    <Compile Include="Indexers\IndexerDefaults.cs" />
-    <Compile Include="Indexers\IndexerDefinition.cs" />
-    <Compile Include="Indexers\IndexerFactory.cs" />
-    <Compile Include="Indexers\IndexerPageableRequest.cs" />
-    <Compile Include="Indexers\IndexerPageableRequestChain.cs" />
-    <Compile Include="Indexers\IndexerStatusRepository.cs" />
-    <Compile Include="Indexers\IndexerRepository.cs" />
-    <Compile Include="Indexers\IndexerRequest.cs" />
-    <Compile Include="Indexers\IndexerResponse.cs" />
-    <Compile Include="Indexers\IndexerSettingUpdatedEvent.cs" />
-    <Compile Include="Indexers\IndexerStatus.cs" />
-    <Compile Include="Indexers\IndexerStatusService.cs" />
-    <Compile Include="Indexers\IProcessIndexerResponse.cs" />
-    <Compile Include="Indexers\IPTorrents\IPTorrentsRequestGenerator.cs" />
-    <Compile Include="Indexers\IPTorrents\IPTorrents.cs" />
-    <Compile Include="Indexers\IPTorrents\IPTorrentsSettings.cs" />
-    <Compile Include="Indexers\ITorrentIndexerSettings.cs" />
-    <Compile Include="Indexers\Newznab\Newznab.cs" />
-    <Compile Include="Indexers\Newznab\NewznabCapabilities.cs" />
-    <Compile Include="Indexers\Newznab\NewznabCapabilitiesProvider.cs" />
-    <Compile Include="Indexers\Newznab\NewznabException.cs" />
-    <Compile Include="Indexers\Newznab\NewznabRequestGenerator.cs" />
-    <Compile Include="Indexers\Newznab\NewznabRssParser.cs" />
-    <Compile Include="Indexers\Newznab\NewznabSettings.cs" />
-    <Compile Include="Indexers\Exceptions\SizeParsingException.cs" />
-    <Compile Include="Indexers\Nyaa\NyaaRequestGenerator.cs" />
-    <Compile Include="Indexers\Omgwtfnzbs\OmgwtfnzbsRequestGenerator.cs" />
-    <Compile Include="Indexers\Nyaa\Nyaa.cs" />
-    <Compile Include="Indexers\Nyaa\NyaaSettings.cs" />
-    <Compile Include="Indexers\Omgwtfnzbs\Omgwtfnzbs.cs" />
-    <Compile Include="Indexers\Omgwtfnzbs\OmgwtfnzbsRssParser.cs" />
-    <Compile Include="Indexers\Omgwtfnzbs\OmgwtfnzbsSettings.cs" />
-    <Compile Include="Indexers\HttpIndexerBase.cs" />
-    <Compile Include="Indexers\TorrentPotato\TorrentPotato.cs" />
-    <Compile Include="Indexers\TorrentPotato\TorrentPotatoParser.cs" />
-    <Compile Include="Indexers\TorrentPotato\TorrentPotatoRequestGenerator.cs" />
-    <Compile Include="Indexers\TorrentPotato\TorrentPotatoResponse.cs" />
-    <Compile Include="Indexers\TorrentPotato\TorrentPotatoSettings.cs" />
-    <Compile Include="Indexers\Rarbg\Rarbg.cs" />
-    <Compile Include="Indexers\Rarbg\RarbgRequestGenerator.cs" />
-    <Compile Include="Indexers\Rarbg\RarbgResponse.cs" />
-    <Compile Include="Indexers\Rarbg\RarbgSettings.cs" />
-    <Compile Include="Indexers\Rarbg\RarbgParser.cs" />
-    <Compile Include="Indexers\Rarbg\RarbgTokenProvider.cs" />
-    <Compile Include="Indexers\XmlCleaner.cs" />
-    <Compile Include="Indexers\RssIndexerRequestGenerator.cs" />
-    <Compile Include="Indexers\RssParser.cs" />
-    <Compile Include="Indexers\RssSyncCommand.cs" />
-    <Compile Include="Indexers\RssSyncCompleteEvent.cs" />
-    <Compile Include="Indexers\RssSyncService.cs" />
-    <Compile Include="Indexers\TorrentRss\TorrentRssIndexer.cs" />
-    <Compile Include="Indexers\TorrentRss\TorrentRssIndexerParserSettings.cs" />
-    <Compile Include="Indexers\TorrentRss\TorrentRssIndexerRequestGenerator.cs" />
-    <Compile Include="Indexers\TorrentRss\TorrentRssIndexerSettings.cs" />
-    <Compile Include="Indexers\TorrentRss\TorrentRssParserFactory.cs" />
-    <Compile Include="Indexers\TorrentRss\TorrentRssSettingsDetector.cs" />
-    <Compile Include="Indexers\TorrentRssParser.cs" />
-    <Compile Include="Indexers\Torznab\Torznab.cs" />
-    <Compile Include="Indexers\Torznab\TorznabException.cs" />
-    <Compile Include="Indexers\Torznab\TorznabRssParser.cs" />
-    <Compile Include="Indexers\Torznab\TorznabSettings.cs" />
-    <Compile Include="Indexers\XElementExtensions.cs" />
-    <Compile Include="IndexerSearch\Definitions\AnimeEpisodeSearchCriteria.cs" />
-    <Compile Include="IndexerSearch\Definitions\DailyEpisodeSearchCriteria.cs" />
-    <Compile Include="IndexerSearch\Definitions\SearchCriteriaBase.cs" />
-    <Compile Include="IndexerSearch\Definitions\SeasonSearchCriteria.cs" />
-    <Compile Include="IndexerSearch\Definitions\SingleEpisodeSearchCriteria.cs" />
-    <Compile Include="IndexerSearch\Definitions\SpecialEpisodeSearchCriteria.cs" />
-    <Compile Include="IndexerSearch\EpisodeSearchCommand.cs" />
-    <Compile Include="IndexerSearch\EpisodeSearchService.cs" />
-    <Compile Include="IndexerSearch\MissingEpisodeSearchCommand.cs" />
-    <Compile Include="IndexerSearch\NzbSearchService.cs" />
-    <Compile Include="IndexerSearch\SeasonSearchCommand.cs" />
-    <Compile Include="IndexerSearch\SeasonSearchService.cs" />
-    <Compile Include="IndexerSearch\SeriesSearchCommand.cs" />
-    <Compile Include="IndexerSearch\SeriesSearchService.cs" />
-    <Compile Include="Instrumentation\Commands\ClearLogCommand.cs" />
-    <Compile Include="Instrumentation\Commands\DeleteLogFilesCommand.cs" />
-    <Compile Include="Instrumentation\Commands\DeleteUpdateLogFilesCommand.cs" />
-    <Compile Include="Instrumentation\DatabaseTarget.cs" />
-    <Compile Include="Instrumentation\DeleteLogFilesService.cs" />
-    <Compile Include="Instrumentation\Log.cs" />
-    <Compile Include="Instrumentation\LogRepository.cs" />
-    <Compile Include="Instrumentation\LogService.cs" />
-    <Compile Include="Instrumentation\ReconfigureLogging.cs" />
-    <Compile Include="Instrumentation\SlowRunningAsyncTargetWrapper.cs" />
-    <Compile Include="Jobs\ScheduledTaskRepository.cs" />
-    <Compile Include="Jobs\ScheduledTask.cs" />
-    <Compile Include="Jobs\Scheduler.cs" />
-    <Compile Include="Jobs\TaskManager.cs" />
-    <Compile Include="Lifecycle\ApplicationShutdownRequested.cs" />
-    <Compile Include="Lifecycle\ApplicationStartedEvent.cs" />
-    <Compile Include="Lifecycle\Commands\RestartCommand.cs" />
-    <Compile Include="Lifecycle\Commands\ShutdownCommand.cs" />
-    <Compile Include="Lifecycle\LifecycleService.cs" />
-    <Compile Include="MediaCover\CoverAlreadyExistsSpecification.cs" />
-    <Compile Include="MediaCover\MediaCover.cs" />
-    <Compile Include="MediaCover\ImageResizer.cs" />
-    <Compile Include="MediaCover\MediaCoverService.cs" />
-    <Compile Include="MediaCover\MediaCoversUpdatedEvent.cs" />
-    <Compile Include="MediaFiles\Commands\BackendCommandAttribute.cs" />
-    <Compile Include="MediaFiles\Commands\CleanUpRecycleBinCommand.cs" />
-    <Compile Include="MediaFiles\Commands\DownloadedMovieScanCommand.cs" />
-    <Compile Include="MediaFiles\Commands\RenameMovieCommand.cs" />
-    <Compile Include="MediaFiles\Commands\RenameMovieFilesCommand.cs" />
-    <Compile Include="MediaFiles\Commands\RescanMovieCommand.cs" />
-    <Compile Include="MediaFiles\DownloadedMovieCommandService.cs" />
-    <Compile Include="MediaFiles\DownloadedMovieImportService.cs" />
-    <Compile Include="MediaFiles\MovieFileMovingService.cs" />
-    <Compile Include="MediaFiles\Events\MovieDownloadedEvent.cs" />
-    <Compile Include="MediaFiles\Events\MovieFileAddedEvent.cs" />
-    <Compile Include="MediaFiles\Events\MovieFileDeletedEvent.cs" />
-    <Compile Include="MediaFiles\Events\MovieFolderCreatedEvent.cs" />
-    <Compile Include="MediaFiles\Events\MovieImportedEvent.cs" />
-    <Compile Include="MediaFiles\MovieFileRepository.cs" />
-    <Compile Include="MediaFiles\MovieFileMoveResult.cs" />
-    <Compile Include="MediaFiles\MovieFile.cs" />
-    <Compile Include="MediaFiles\EpisodeImport\ImportApprovedMovie.cs" />
-    <Compile Include="MediaFiles\EpisodeImport\ImportMode.cs" />
-    <Compile Include="MediaFiles\Commands\RenameFilesCommand.cs" />
-    <Compile Include="MediaFiles\Commands\RenameSeriesCommand.cs" />
-    <Compile Include="MediaFiles\Commands\RescanSeriesCommand.cs" />
-    <Compile Include="MediaFiles\DeleteMediaFileReason.cs" />
-    <Compile Include="MediaFiles\DiskScanService.cs">
-      <SubType>Code</SubType>
-    </Compile>
-    <Compile Include="MediaFiles\EpisodeFile.cs" />
-    <Compile Include="MediaFiles\EpisodeFileMoveResult.cs" />
-    <Compile Include="MediaFiles\EpisodeFileMovingService.cs" />
-    <Compile Include="MediaFiles\EpisodeImport\ImportResult.cs" />
-    <Compile Include="MediaFiles\EpisodeImport\IImportDecisionEngineSpecification.cs" />
-    <Compile Include="MediaFiles\EpisodeImport\ImportApprovedEpisodes.cs" />
-    <Compile Include="MediaFiles\EpisodeImport\ImportDecision.cs" />
-    <Compile Include="MediaFiles\EpisodeImport\ImportDecisionMaker.cs" />
-    <Compile Include="MediaFiles\EpisodeImport\ImportResultType.cs" />
-    <Compile Include="MediaFiles\EpisodeImport\Manual\ManualImportFile.cs" />
-    <Compile Include="MediaFiles\EpisodeImport\Manual\ManualImportCommand.cs" />
-    <Compile Include="MediaFiles\EpisodeImport\Manual\ManualImportItem.cs" />
-    <Compile Include="MediaFiles\EpisodeImport\Manual\ManualImportService.cs" />
-    <Compile Include="MediaFiles\EpisodeImport\DetectSample.cs" />
-    <Compile Include="MediaFiles\EpisodeImport\Manual\ManuallyImportedFile.cs" />
-    <Compile Include="MediaFiles\EpisodeImport\Specifications\FreeSpaceSpecification.cs" />
-    <Compile Include="MediaFiles\EpisodeImport\Specifications\MatchesFolderSpecification.cs" />
-    <Compile Include="MediaFiles\EpisodeImport\Specifications\FullSeasonSpecification.cs" />
-    <Compile Include="MediaFiles\EpisodeImport\Specifications\NotSampleSpecification.cs" />
-    <Compile Include="MediaFiles\EpisodeImport\Specifications\NotUnpackingSpecification.cs" />
-    <Compile Include="MediaFiles\EpisodeImport\Specifications\SameEpisodesImportSpecification.cs" />
-    <Compile Include="MediaFiles\EpisodeImport\Specifications\UnverifiedSceneNumberingSpecification.cs" />
-    <Compile Include="MediaFiles\EpisodeImport\Specifications\UpgradeSpecification.cs" />
-    <Compile Include="MediaFiles\Events\EpisodeDownloadedEvent.cs" />
-    <Compile Include="MediaFiles\Events\EpisodeFileAddedEvent.cs" />
-    <Compile Include="MediaFiles\Events\EpisodeFileDeletedEvent.cs" />
-    <Compile Include="MediaFiles\Events\EpisodeFolderCreatedEvent.cs" />
-    <Compile Include="MediaFiles\Events\EpisodeImportedEvent.cs" />
-    <Compile Include="MediaFiles\Events\MovieRenamedEvent.cs" />
-    <Compile Include="MediaFiles\Events\SeriesRenamedEvent.cs" />
-    <Compile Include="MediaFiles\Events\MovieScannedEvent.cs" />
-    <Compile Include="MediaFiles\Events\MovieScanSkippedEvent.cs" />
-    <Compile Include="MediaFiles\Events\SeriesScanSkippedEvent.cs" />
-    <Compile Include="MediaFiles\Events\SeriesScannedEvent.cs" />
-    <Compile Include="MediaFiles\FileDateType.cs" />
-    <Compile Include="MediaFiles\MediaFileAttributeService.cs" />
-    <Compile Include="MediaFiles\MediaFileExtensions.cs" />
-    <Compile Include="MediaFiles\MediaFileRepository.cs" />
-    <Compile Include="MediaFiles\MediaFileService.cs">
-      <SubType>Code</SubType>
-    </Compile>
-    <Compile Include="MediaFiles\MediaFileTableCleanupService.cs" />
-    <Compile Include="MediaFiles\MediaInfo\MediaInfoLib.cs" />
-    <Compile Include="MediaFiles\MediaInfo\MediaInfoModel.cs" />
-    <Compile Include="MediaFiles\MediaInfo\UpdateMediaInfoService.cs" />
-    <Compile Include="MediaFiles\MediaInfo\VideoFileInfoReader.cs" />
-    <Compile Include="MediaFiles\RecycleBinProvider.cs" />
-    <Compile Include="MediaFiles\RenameEpisodeFilePreview.cs" />
-    <Compile Include="MediaFiles\RenameEpisodeFileService.cs" />
-    <Compile Include="MediaFiles\RenameMovieFilePreview.cs" />
-    <Compile Include="MediaFiles\RenameMovieFileService.cs" />
-    <Compile Include="MediaFiles\SameFilenameException.cs" />
-    <Compile Include="MediaFiles\UpdateMovieFileService.cs" />
-    <Compile Include="MediaFiles\UpdateEpisodeFileService.cs" />
-    <Compile Include="MediaFiles\UpgradeMediaFileService.cs" />
-    <Compile Include="Messaging\Commands\BackendCommandAttribute.cs" />
-    <Compile Include="Messaging\Commands\CleanupCommandMessagingService.cs" />
-    <Compile Include="Messaging\Commands\Command.cs" />
-    <Compile Include="Messaging\Commands\CommandEqualityComparer.cs" />
-    <Compile Include="Messaging\Commands\CommandExecutor.cs" />
-    <Compile Include="Messaging\Commands\CommandFailedException.cs" />
-    <Compile Include="Messaging\Commands\MessagingCleanupCommand.cs" />
-    <Compile Include="Messaging\Commands\CommandModel.cs" />
-    <Compile Include="Messaging\Commands\CommandPriority.cs" />
-    <Compile Include="Messaging\Commands\CommandNotFoundException.cs" />
-    <Compile Include="Messaging\Commands\CommandQueue.cs" />
-    <Compile Include="Messaging\Commands\CommandStatus.cs" />
-    <Compile Include="Messaging\Commands\CommandRepository.cs" />
-    <Compile Include="Messaging\Commands\CommandQueueManager.cs" />
-    <Compile Include="Messaging\Commands\CommandTrigger.cs" />
-    <Compile Include="Messaging\Commands\IExecute.cs" />
-    <Compile Include="Messaging\Commands\TestCommand.cs" />
-    <Compile Include="Messaging\Commands\TestCommandExecutor.cs" />
-    <Compile Include="Messaging\Events\CommandExecutedEvent.cs" />
-    <Compile Include="Messaging\Events\EventAggregator.cs" />
-    <Compile Include="Messaging\Events\IEventAggregator.cs" />
-    <Compile Include="Messaging\Events\IHandle.cs" />
-    <Compile Include="Messaging\IProcessMessage.cs" />
-    <Compile Include="MetadataSource\IProvideMovieInfo.cs" />
-    <Compile Include="MetadataSource\ISearchForNewMovie.cs" />
-    <Compile Include="MetadataSource\PreDB\PreDBResult.cs" />
-    <Compile Include="MetadataSource\PreDB\PreDBSyncCommand.cs" />
-    <Compile Include="MetadataSource\PreDB\PreDBSyncEvent.cs" />
-    <Compile Include="MetadataSource\PreDB\PreDBService.cs" />
-    <Compile Include="MetadataSource\SkyHook\Resource\ActorResource.cs" />
-    <Compile Include="MetadataSource\SkyHook\Resource\ConfigurationResource.cs" />
-    <Compile Include="MetadataSource\SkyHook\Resource\EpisodeResource.cs" />
-    <Compile Include="MetadataSource\SkyHook\Resource\ImageResource.cs" />
-    <Compile Include="MetadataSource\SkyHook\Resource\RatingResource.cs" />
-    <Compile Include="MetadataSource\SkyHook\Resource\SeasonResource.cs" />
-    <Compile Include="MetadataSource\SkyHook\Resource\MovieResource.cs" />
-    <Compile Include="MetadataSource\SkyHook\Resource\ShowResource.cs" />
-    <Compile Include="MetadataSource\SkyHook\Resource\TimeOfDayResource.cs" />
-    <Compile Include="MetadataSource\SkyHook\Resource\TMDBResources.cs" />
-    <Compile Include="MetadataSource\SkyHook\SkyHookProxy.cs" />
-    <Compile Include="MetadataSource\SearchSeriesComparer.cs" />
-    <Compile Include="MetadataSource\SkyHook\SkyHookException.cs" />
-    <Compile Include="Extras\Metadata\Consumers\MediaBrowser\MediaBrowserMetadata.cs" />
-    <Compile Include="Extras\Metadata\Consumers\MediaBrowser\MediaBrowserMetadataSettings.cs" />
-    <Compile Include="Extras\Metadata\Consumers\Roksbox\RoksboxMetadata.cs" />
-    <Compile Include="Extras\Metadata\Consumers\Roksbox\RoksboxMetadataSettings.cs" />
-    <Compile Include="Extras\Metadata\Consumers\Wdtv\WdtvMetadata.cs" />
-    <Compile Include="Extras\Metadata\Consumers\Wdtv\WdtvMetadataSettings.cs" />
-    <Compile Include="Extras\Metadata\Consumers\Xbmc\XbmcMetadata.cs" />
-    <Compile Include="Extras\Metadata\Consumers\Xbmc\XbmcMetadataSettings.cs" />
-    <Compile Include="Extras\Metadata\ExistingMetadataImporter.cs" />
-    <Compile Include="Extras\Metadata\Files\CleanMetadataFileService.cs" />
-    <Compile Include="Extras\Metadata\Files\ImageFileResult.cs" />
-    <Compile Include="Extras\Metadata\Files\MetadataFileResult.cs" />
-    <Compile Include="Extras\Metadata\IMetadata.cs" />
-    <Compile Include="Extras\Metadata\MetadataBase.cs" />
-    <Compile Include="Extras\Metadata\MetadataDefinition.cs" />
-    <Compile Include="Extras\Metadata\MetadataFactory.cs" />
-    <Compile Include="Extras\Metadata\MetadataRepository.cs" />
-    <Compile Include="Extras\Metadata\MetadataService.cs" />
-    <Compile Include="Extras\Metadata\MetadataType.cs" />
-    <Compile Include="MetadataSource\IProvideSeriesInfo.cs" />
-    <Compile Include="MetadataSource\ISearchForNewSeries.cs" />
-    <Compile Include="MetadataSource\TmdbConfigurationService.cs" />
-    <Compile Include="NetImport\NetImportSyncCommand.cs" />
-    <Compile Include="Notifications\Join\JoinAuthException.cs" />
-    <Compile Include="Notifications\Join\JoinInvalidDeviceException.cs" />
-    <Compile Include="Notifications\Join\JoinResponseModel.cs" />
-    <Compile Include="Notifications\Join\Join.cs" />
-    <Compile Include="Notifications\Join\JoinException.cs" />
-    <Compile Include="Notifications\Join\JoinProxy.cs" />
-    <Compile Include="Notifications\Join\JoinSettings.cs" />
-    <Compile Include="Notifications\Boxcar\Boxcar.cs" />
-    <Compile Include="Notifications\Boxcar\BoxcarException.cs" />
-    <Compile Include="Notifications\Boxcar\BoxcarProxy.cs" />
-    <Compile Include="Notifications\Boxcar\BoxcarSettings.cs" />
-    <Compile Include="Notifications\GrabMessage.cs" />
-    <Compile Include="Notifications\Plex\Models\PlexIdentity.cs" />
-    <Compile Include="Notifications\Plex\Models\PlexResponse.cs" />
-    <Compile Include="Notifications\Plex\Models\PlexPreferences.cs" />
-    <Compile Include="Notifications\Plex\Models\PlexSectionItem.cs" />
-    <Compile Include="Notifications\Plex\Models\PlexSection.cs" />
-    <Compile Include="Notifications\Plex\PlexAuthenticationException.cs" />
-    <Compile Include="Notifications\CustomScript\CustomScript.cs" />
-    <Compile Include="Notifications\CustomScript\CustomScriptSettings.cs" />
-    <Compile Include="Notifications\Plex\PlexVersionException.cs" />
-    <Compile Include="Notifications\Plex\PlexHomeTheater.cs" />
-    <Compile Include="Notifications\Plex\PlexHomeTheaterSettings.cs" />
-    <Compile Include="Notifications\Plex\PlexClientService.cs" />
-    <Compile Include="Notifications\PushBullet\PushBulletException.cs" />
-    <Compile Include="Notifications\Slack\Payloads\Attachment.cs" />
-    <Compile Include="Notifications\Slack\Payloads\SlackPayload.cs" />
-    <Compile Include="Notifications\Slack\Slack.cs" />
-    <Compile Include="Notifications\Slack\SlackExeption.cs" />
-    <Compile Include="Notifications\Slack\SlackProxy.cs" />
-    <Compile Include="Notifications\Slack\SlackSettings.cs" />
-    <Compile Include="Notifications\Synology\SynologyException.cs" />
-    <Compile Include="Notifications\Synology\SynologyIndexer.cs" />
-    <Compile Include="Notifications\Synology\SynologyIndexerProxy.cs" />
-    <Compile Include="Notifications\Synology\SynologyIndexerSettings.cs" />
-    <Compile Include="Notifications\Telegram\InvalidResponseException.cs" />
-    <Compile Include="Notifications\Telegram\Telegram.cs" />
-    <Compile Include="Notifications\Telegram\TelegramService.cs" />
-    <Compile Include="Notifications\Telegram\TelegramSettings.cs" />
-    <Compile Include="Notifications\Twitter\OAuthToken.cs" />
-    <Compile Include="Notifications\Twitter\TwitterException.cs" />
-    <Compile Include="Notifications\Webhook\WebhookException.cs" />
-    <Compile Include="Notifications\Webhook\WebhookGrabPayload.cs" />
-    <Compile Include="Notifications\Webhook\WebhookImportPayload.cs" />
-    <Compile Include="Notifications\Webhook\WebhookMethod.cs" />
-    <Compile Include="Notifications\Webhook\WebhookMovieFile.cs" />
-    <Compile Include="Notifications\Webhook\WebhookPayload.cs" />
-    <Compile Include="Notifications\Webhook\WebhookProxy.cs" />
-    <Compile Include="Notifications\Webhook\WebhookRelease.cs" />
-    <Compile Include="Notifications\Webhook\WebhookMovie.cs" />
-    <Compile Include="Notifications\Webhook\WebhookRemoteMovie.cs" />
-    <Compile Include="Notifications\Webhook\WebhookSettings.cs" />
-    <Compile Include="Notifications\Webhook\Webhook.cs" />
-    <Compile Include="Organizer\NamingConfigRepository.cs" />
-    <Compile Include="Notifications\Twitter\Twitter.cs" />
-    <Compile Include="Notifications\Twitter\TwitterService.cs" />
-    <Compile Include="Notifications\Twitter\TwitterSettings.cs" />
-    <Compile Include="Parser\IsoLanguage.cs" />
-    <Compile Include="Parser\IsoLanguages.cs" />
-    <Compile Include="Parser\LanguageParser.cs" />
-    <Compile Include="Parser\Model\LocalMovie.cs" />
-    <Compile Include="Parser\Model\ParsedMovieInfo.cs" />
-    <Compile Include="Parser\Model\RemoteMovie.cs" />
-    <Compile Include="Parser\ParsingLeniency.cs" />
-    <Compile Include="Parser\RomanNumerals\ArabicRomanNumeral.cs" />
-    <Compile Include="Parser\RomanNumerals\IRomanNumeral.cs" />
-    <Compile Include="Parser\RomanNumerals\RomanNumeral.cs" />
-    <Compile Include="Parser\RomanNumerals\RomanNumeralParser.cs" />
-    <Compile Include="Parser\RomanNumerals\SimpleArabicNumeral.cs" />
-    <Compile Include="Parser\RomanNumerals\SimpleRomanNumeral.cs" />
-    <Compile Include="Profiles\Delay\DelayProfile.cs" />
-    <Compile Include="Profiles\Delay\DelayProfileService.cs" />
-    <Compile Include="Profiles\Delay\DelayProfileTagInUseValidator.cs" />
-    <Compile Include="Profiles\ProfileRepository.cs" />
-    <Compile Include="ProgressMessaging\ProgressMessageContext.cs" />
-    <Compile Include="Qualities\QualitySource.cs" />
-    <Compile Include="Qualities\Revision.cs" />
-    <Compile Include="RemotePathMappings\RemotePathMapping.cs" />
-    <Compile Include="RemotePathMappings\RemotePathMappingRepository.cs" />
-    <Compile Include="RemotePathMappings\RemotePathMappingService.cs" />
-    <Compile Include="MediaFiles\TorrentInfo\TorrentFileInfoReader.cs" />
-    <Compile Include="Notifications\DownloadMessage.cs" />
-    <Compile Include="Notifications\Email\Email.cs">
-      <SubType>Code</SubType>
-    </Compile>
-    <Compile Include="Notifications\Email\EmailService.cs">
-      <SubType>Code</SubType>
-    </Compile>
-    <Compile Include="Notifications\Email\EmailSettings.cs" />
-    <Compile Include="Notifications\Growl\Growl.cs">
-      <SubType>Code</SubType>
-    </Compile>
-    <Compile Include="Notifications\Growl\GrowlService.cs">
-      <SubType>Code</SubType>
-    </Compile>
-    <Compile Include="Notifications\Growl\GrowlSettings.cs" />
-    <Compile Include="Notifications\INotification.cs" />
-    <Compile Include="Notifications\MediaBrowser\MediaBrowser.cs" />
-    <Compile Include="Notifications\MediaBrowser\MediaBrowserProxy.cs" />
-    <Compile Include="Notifications\MediaBrowser\MediaBrowserService.cs" />
-    <Compile Include="Notifications\MediaBrowser\MediaBrowserSettings.cs" />
-    <Compile Include="Notifications\NotificationBase.cs">
-      <SubType>Code</SubType>
-    </Compile>
-    <Compile Include="Notifications\NotificationDefinition.cs" />
-    <Compile Include="Notifications\NotificationFactory.cs" />
-    <Compile Include="Notifications\NotificationRepository.cs" />
-    <Compile Include="Notifications\NotificationService.cs" />
-    <Compile Include="Notifications\NotifyMyAndroid\NotifyMyAndroid.cs" />
-    <Compile Include="Notifications\NotifyMyAndroid\NotifyMyAndroidPriority.cs" />
-    <Compile Include="Notifications\NotifyMyAndroid\NotifyMyAndroidProxy.cs" />
-    <Compile Include="Notifications\NotifyMyAndroid\NotifyMyAndroidSettings.cs" />
-    <Compile Include="Notifications\Plex\PlexClient.cs">
-      <SubType>Code</SubType>
-    </Compile>
-    <Compile Include="Notifications\Plex\PlexClientSettings.cs" />
-    <Compile Include="Notifications\Plex\PlexError.cs" />
-    <Compile Include="Notifications\Plex\PlexException.cs" />
-    <Compile Include="Notifications\Plex\PlexServer.cs" />
-    <Compile Include="Notifications\Plex\PlexServerProxy.cs" />
-    <Compile Include="Notifications\Plex\PlexServerSettings.cs" />
-    <Compile Include="Notifications\Plex\PlexServerService.cs" />
-    <Compile Include="Notifications\Plex\PlexUser.cs" />
-    <Compile Include="Notifications\Prowl\InvalidApiKeyException.cs" />
-    <Compile Include="Notifications\Prowl\Prowl.cs">
-      <SubType>Code</SubType>
-    </Compile>
-    <Compile Include="Notifications\Prowl\ProwlPriority.cs" />
-    <Compile Include="Notifications\Prowl\ProwlService.cs">
-      <SubType>Code</SubType>
-    </Compile>
-    <Compile Include="Notifications\Prowl\ProwlSettings.cs" />
-    <Compile Include="Notifications\Pushalot\Pushalot.cs" />
-    <Compile Include="Notifications\Pushalot\PushalotPriority.cs" />
-    <Compile Include="Notifications\Pushalot\PushalotProxy.cs" />
-    <Compile Include="Notifications\Pushalot\PushalotResponse.cs" />
-    <Compile Include="Notifications\Pushalot\PushalotSettings.cs" />
-    <Compile Include="Notifications\PushBullet\PushBullet.cs" />
-    <Compile Include="Notifications\PushBullet\PushBulletProxy.cs" />
-    <Compile Include="Notifications\PushBullet\PushBulletSettings.cs" />
-    <Compile Include="Notifications\Pushover\InvalidResponseException.cs" />
-    <Compile Include="Notifications\Pushover\Pushover.cs" />
-    <Compile Include="Notifications\Pushover\PushoverPriority.cs" />
-    <Compile Include="Notifications\Pushover\PushoverService.cs" />
-    <Compile Include="Notifications\Pushover\PushoverSettings.cs" />
-    <Compile Include="Notifications\Xbmc\XbmcJsonException.cs" />
-    <Compile Include="Notifications\Xbmc\IApiProvider.cs" />
-    <Compile Include="Notifications\Xbmc\InvalidXbmcVersionException.cs" />
-    <Compile Include="Notifications\Xbmc\JsonApiProvider.cs" />
-    <Compile Include="Notifications\Xbmc\Model\ActivePlayer.cs" />
-    <Compile Include="Notifications\Xbmc\Model\ActivePlayersDharmaResult.cs" />
-    <Compile Include="Notifications\Xbmc\Model\ActivePlayersEdenResult.cs" />
-    <Compile Include="Notifications\Xbmc\Model\ErrorResult.cs" />
-    <Compile Include="Notifications\Xbmc\Model\VersionResult.cs" />
-    <Compile Include="Notifications\Xbmc\Model\XbmcJsonResult.cs" />
-    <Compile Include="Notifications\Xbmc\Model\XbmcVersion.cs" />
-    <Compile Include="Notifications\Xbmc\Xbmc.cs">
-      <SubType>Code</SubType>
-    </Compile>
-    <Compile Include="Notifications\Xbmc\XbmcJsonApiProxy.cs" />
-    <Compile Include="Notifications\Xbmc\XbmcService.cs">
-      <SubType>Code</SubType>
-    </Compile>
-    <Compile Include="Notifications\Xbmc\XbmcSettings.cs" />
-    <Compile Include="Organizer\AbsoluteEpisodeFormat.cs" />
-    <Compile Include="Organizer\BasicNamingConfig.cs" />
-    <Compile Include="Organizer\EpisodeFormat.cs" />
-    <Compile Include="Organizer\EpisodeSortingType.cs" />
-    <Compile Include="Organizer\Exception.cs" />
-    <Compile Include="Organizer\FileNameBuilder.cs" />
-    <Compile Include="Organizer\FileNameBuilderTokenEqualityComparer.cs" />
-    <Compile Include="Organizer\FileNameSampleService.cs" />
-    <Compile Include="Organizer\FileNameValidation.cs" />
-    <Compile Include="Organizer\FileNameValidationService.cs" />
-    <Compile Include="Organizer\NamingConfig.cs" />
-    <Compile Include="Organizer\NamingConfigService.cs" />
-    <Compile Include="Organizer\SampleResult.cs" />
-    <Compile Include="Parser\InvalidDateException.cs" />
-    <Compile Include="Parser\Language.cs" />
-    <Compile Include="Parser\Model\LocalEpisode.cs" />
-    <Compile Include="Parser\Model\ParsedEpisodeInfo.cs" />
-    <Compile Include="Parser\Model\ReleaseInfo.cs" />
-    <Compile Include="Parser\Model\RemoteEpisode.cs" />
-    <Compile Include="Parser\Model\SeriesTitleInfo.cs" />
-    <Compile Include="Parser\Model\TorrentInfo.cs" />
-    <Compile Include="Parser\Parser.cs" />
-    <Compile Include="Parser\ParsingService.cs" />
-    <Compile Include="Parser\SceneChecker.cs" />
-    <Compile Include="Parser\QualityParser.cs" />
-    <Compile Include="Profiles\Profile.cs" />
-    <Compile Include="Profiles\ProfileInUseException.cs" />
-    <Compile Include="Profiles\ProfileQualityItem.cs" />
-    <Compile Include="Profiles\Delay\DelayProfileRepository.cs" />
-    <Compile Include="Profiles\ProfileService.cs" />
-    <Compile Include="ProgressMessaging\CommandUpdatedEvent.cs" />
-    <Compile Include="ProgressMessaging\ProgressMessageTarget.cs" />
-    <Compile Include="Properties\AssemblyInfo.cs" />
-    <Compile Include="Qualities\QualitiesBelowCutoff.cs" />
-    <Compile Include="Qualities\Quality.cs" />
-    <Compile Include="Qualities\QualityDefinition.cs" />
-    <Compile Include="Qualities\QualityDefinitionRepository.cs" />
-    <Compile Include="Qualities\QualityDefinitionService.cs">
-      <SubType>Code</SubType>
-    </Compile>
-    <Compile Include="Qualities\QualityModel.cs" />
-    <Compile Include="Qualities\QualityModelComparer.cs" />
-    <Compile Include="Queue\Queue.cs" />
-    <Compile Include="Queue\QueueService.cs" />
-    <Compile Include="Queue\QueueUpdatedEvent.cs" />
-    <Compile Include="Restrictions\Restriction.cs" />
-    <Compile Include="Restrictions\RestrictionRepository.cs" />
-    <Compile Include="Restrictions\RestrictionService.cs" />
-    <Compile Include="Rest\JsonNetSerializer.cs" />
-    <Compile Include="Rest\RestClientFactory.cs" />
-    <Compile Include="Rest\RestException.cs" />
-    <Compile Include="Rest\RestSharpExtensions.cs" />
-    <Compile Include="RootFolders\RootFolder.cs" />
-    <Compile Include="RootFolders\RootFolderRepository.cs" />
-    <Compile Include="RootFolders\RootFolderService.cs">
-      <SubType>Code</SubType>
-    </Compile>
-    <Compile Include="RootFolders\UnmappedFolder.cs" />
-    <Compile Include="Security.cs" />
-    <Compile Include="MovieStats\SeasonStatistics.cs" />
-    <Compile Include="MovieStats\MovieStatistics.cs" />
-    <Compile Include="MovieStats\MovieStatisticsRepository.cs" />
-    <Compile Include="MovieStats\MovieStatisticsService.cs" />
-    <Compile Include="SeriesStats\SeasonStatistics.cs" />
-    <Compile Include="SeriesStats\SeriesStatistics.cs" />
-    <Compile Include="SeriesStats\SeriesStatisticsRepository.cs" />
-    <Compile Include="SeriesStats\SeriesStatisticsService.cs" />
-    <Compile Include="Tags\Tag.cs" />
-    <Compile Include="Tags\TagRepository.cs" />
-    <Compile Include="Tags\TagService.cs" />
-    <Compile Include="Tags\TagsUpdatedEvent.cs" />
-    <Compile Include="ThingiProvider\ConfigContractNotFoundException.cs" />
-    <Compile Include="ThingiProvider\Events\ProviderDeletedEvent.cs" />
-    <Compile Include="ThingiProvider\Events\ProviderUpdatedEvent.cs" />
-    <Compile Include="ThingiProvider\IProvider.cs" />
-    <Compile Include="ThingiProvider\IProviderConfig.cs" />
-    <Compile Include="ThingiProvider\IProviderFactory.cs" />
-    <Compile Include="ThingiProvider\IProviderRepository.cs" />
-    <Compile Include="ThingiProvider\NullConfig.cs" />
-    <Compile Include="ThingiProvider\ProviderDefinition.cs" />
-    <Compile Include="ThingiProvider\ProviderFactory.cs" />
-    <Compile Include="ThingiProvider\ProviderMessage.cs" />
-    <Compile Include="ThingiProvider\ProviderRepository.cs" />
-    <Compile Include="TinyTwitter.cs" />
-    <Compile Include="Tv\Actor.cs" />
-    <Compile Include="Tv\AddSeriesOptions.cs" />
-    <Compile Include="Tv\Commands\MoveSeriesCommand.cs" />
-    <Compile Include="Tv\Commands\RefreshMovieCommand.cs" />
-    <Compile Include="Tv\Commands\RefreshSeriesCommand.cs" />
-    <Compile Include="Tv\Episode.cs" />
-    <Compile Include="Tv\EpisodeAddedService.cs" />
-    <Compile Include="Tv\EpisodeCutoffService.cs" />
-    <Compile Include="Tv\EpisodeMonitoredService.cs" />
-    <Compile Include="Tv\EpisodeRepository.cs">
-      <SubType>Code</SubType>
-    </Compile>
-    <Compile Include="Tv\EpisodeService.cs" />
-    <Compile Include="Tv\Events\EpisodeInfoRefreshedEvent.cs" />
-    <Compile Include="Tv\Events\MovieAddedEvent.cs" />
-    <Compile Include="Tv\Events\SeriesAddedEvent.cs" />
-    <Compile Include="Tv\Events\MovieDeletedEvent.cs" />
-    <Compile Include="Tv\Events\SeriesDeletedEvent.cs" />
-    <Compile Include="Tv\Events\MovieEditedEvent.cs" />
-    <Compile Include="Tv\Events\SeriesEditedEvent.cs" />
-    <Compile Include="Tv\Events\SeriesMovedEvent.cs" />
-    <Compile Include="Tv\Events\MovieRefreshStartingEvent.cs" />
-    <Compile Include="Tv\Events\SeriesRefreshStartingEvent.cs" />
-    <Compile Include="Tv\Events\MovieUpdateEvent.cs" />
-    <Compile Include="Tv\Events\SeriesUpdatedEvent.cs" />
-    <Compile Include="Tv\MonitoringOptions.cs" />
-    <Compile Include="Tv\MoveSeriesService.cs" />
-    <Compile Include="Tv\MovieCutoffService.cs" />
-    <Compile Include="Tv\Ratings.cs" />
-    <Compile Include="Tv\RefreshEpisodeService.cs" />
-    <Compile Include="Tv\RefreshMovieService.cs" />
-    <Compile Include="Tv\RefreshSeriesService.cs" />
-    <Compile Include="Tv\Season.cs" />
-    <Compile Include="Tv\Movie.cs" />
-    <Compile Include="Tv\Series.cs" />
-    <Compile Include="Tv\MovieAddedHandler.cs" />
-    <Compile Include="Tv\SeriesAddedHandler.cs" />
-    <Compile Include="Tv\MovieRepository.cs" />
-    <Compile Include="Tv\MovieEditedService.cs" />
-    <Compile Include="Tv\MovieScannedHandler.cs" />
-    <Compile Include="Tv\SeriesScannedHandler.cs" />
-    <Compile Include="Tv\SeriesEditedService.cs" />
-    <Compile Include="Tv\SeriesRepository.cs" />
-    <Compile Include="Tv\MovieService.cs" />
-    <Compile Include="Tv\SeriesService.cs">
-      <SubType>Code</SubType>
-    </Compile>
-    <Compile Include="Tv\MovieStatusType.cs" />
-    <Compile Include="Tv\SeriesStatusType.cs" />
-    <Compile Include="Tv\MovieTitleNormalizer.cs" />
-    <Compile Include="Tv\SeriesTitleNormalizer.cs" />
-    <Compile Include="Tv\SeriesTypes.cs" />
-    <Compile Include="Tv\ShouldRefreshMovie.cs" />
-    <Compile Include="Tv\ShouldRefreshSeries.cs" />
-    <Compile Include="Update\Commands\ApplicationUpdateCommand.cs" />
-    <Compile Include="Update\InstallUpdateService.cs" />
-    <Compile Include="Update\RecentUpdateProvider.cs" />
-    <Compile Include="Update\UpdateAbortedException.cs" />
-    <Compile Include="Update\UpdateChanges.cs" />
-    <Compile Include="Update\UpdateCheckService.cs" />
-    <Compile Include="Update\UpdateFolderNotWritableException.cs" />
-    <Compile Include="Update\UpdateMechanism.cs" />
-    <Compile Include="Update\UpdatePackage.cs" />
-    <Compile Include="Update\UpdatePackageAvailable.cs" />
-    <Compile Include="Update\UpdatePackageProvider.cs" />
-    <Compile Include="Update\UpdateVerification.cs" />
-    <Compile Include="Update\UpdateVerificationFailedException.cs" />
-    <Compile Include="Validation\FolderValidator.cs" />
-    <Compile Include="Validation\IpValidation.cs" />
-    <Compile Include="Validation\LanguageValidator.cs" />
-    <Compile Include="Validation\NzbDroneValidationExtensions.cs" />
-    <Compile Include="Validation\NzbDroneValidationFailure.cs" />
-    <Compile Include="Validation\NzbDroneValidationResult.cs" />
-    <Compile Include="Validation\NzbDroneValidationState.cs" />
-    <Compile Include="Validation\Paths\MappedNetworkDriveValidator.cs" />
-    <Compile Include="Validation\Paths\DroneFactoryValidator.cs" />
-    <Compile Include="Validation\Paths\FolderWritableValidator.cs" />
-    <Compile Include="Validation\Paths\PathExistsValidator.cs" />
-    <Compile Include="Validation\Paths\PathValidator.cs" />
-    <Compile Include="Validation\Paths\MoviePathValidation.cs" />
-    <Compile Include="Validation\Paths\MovieAncestorValidator.cs" />
-    <Compile Include="Validation\Paths\MovieExistsValidator.cs" />
-    <Compile Include="Validation\Paths\StartupFolderValidator.cs" />
-    <Compile Include="Validation\Paths\RootFolderValidator.cs" />
-    <Compile Include="Validation\Paths\SeriesAncestorValidator.cs" />
-    <Compile Include="Validation\Paths\SeriesExistsValidator.cs" />
-    <Compile Include="Validation\Paths\SeriesPathValidator.cs" />
-    <Compile Include="Validation\ProfileExistsValidator.cs" />
-    <Compile Include="Validation\RuleBuilderExtensions.cs" />
-    <Compile Include="Validation\UrlValidator.cs" />
-    <Compile Include="Datastore\Migration\131_make_parsed_episode_info_nullable.cs" />
-    <Compile Include="Housekeeping\Housekeepers\FixWronglyMatchedMovieFiles.cs" />
-    <Compile Include="Datastore\Migration\135_add_haspredbentry_to_movies.cs" />
-    <Compile Include="MediaFiles\Commands\RenameMovieFolderCommand.cs" />
-    <Compile Include="Tv\QueryExtensions.cs" />
-    <Compile Include="Datastore\Migration\136_add_pathstate_to_movies.cs" />
-    <Compile Include="MetadataSource\IDiscoverNewMovies.cs" />
-    <Compile Include="Datastore\Migration\137_add_import_exclusions_table.cs" />
-    <Compile Include="NetImport\ImportExclusions\ImportExclusion.cs" />
-    <Compile Include="NetImport\ImportExclusions\ImportExclusionsRepository.cs" />
-    <Compile Include="NetImport\ImportExclusions\ImportExclusionsService.cs" />
-    <Compile Include="Datastore\Migration\138_add_physical_release_note.cs" />
-    <Compile Include="Indexers\IIndexerSettings.cs" />
-    <Compile Include="NetImport\Radarr\RadarrLists.cs" />
-    <Compile Include="NetImport\Radarr\RadarrParser.cs" />
-    <Compile Include="NetImport\Radarr\RadarrRequestGenerator.cs" />
-    <Compile Include="NetImport\Radarr\RadarrSettings.cs" />
-    <Compile Include="MetadataSource\RadarrAPI\RadarrResources.cs" />
-    <Compile Include="MetadataSource\RadarrAPI\RadarrAPIClient.cs" />
-    <Compile Include="Datastore\Migration\139_fix_indexer_baseurl.cs" />
-    <Compile Include="Notifications\Xbmc\Model\XbmcMovie.cs" />
-    <Compile Include="Notifications\Xbmc\Model\MovieResponse.cs" />
-    <Compile Include="Notifications\Xbmc\Model\MovieResult.cs" />
-  </ItemGroup>
-  <ItemGroup>
-    <BootstrapperPackage Include=".NETFramework,Version=v4.0,Profile=Client">
-      <Visible>False</Visible>
-      <ProductName>Microsoft .NET Framework 4 Client Profile %28x86 and x64%29</ProductName>
-      <Install>true</Install>
-    </BootstrapperPackage>
-    <BootstrapperPackage Include="Microsoft.Net.Client.3.5">
-      <Visible>False</Visible>
-      <ProductName>.NET Framework 3.5 SP1 Client Profile</ProductName>
-      <Install>false</Install>
-    </BootstrapperPackage>
-    <BootstrapperPackage Include="Microsoft.Net.Framework.3.5.SP1">
-      <Visible>False</Visible>
-      <ProductName>.NET Framework 3.5 SP1</ProductName>
-      <Install>false</Install>
-    </BootstrapperPackage>
-    <BootstrapperPackage Include="Microsoft.Windows.Installer.3.1">
-      <Visible>False</Visible>
-      <ProductName>Windows Installer 3.1</ProductName>
-      <Install>true</Install>
-    </BootstrapperPackage>
-  </ItemGroup>
-  <ItemGroup>
-    <None Include="App.config" />
-    <None Include="NzbDrone.Core.dll.config">
-      <CopyToOutputDirectory>Always</CopyToOutputDirectory>
-    </None>
-    <None Include="packages.config" />
-    <None Include="Properties\AnalysisRules.ruleset" />
-  </ItemGroup>
-  <ItemGroup>
-    <Service Include="{508349B6-6B84-4DF5-91F0-309BEEBAD82D}" />
-  </ItemGroup>
-  <ItemGroup>
-    <ProjectReference Include="..\Marr.Data\Marr.Data.csproj">
-      <Project>{F6FC6BE7-0847-4817-A1ED-223DC647C3D7}</Project>
-      <Name>Marr.Data</Name>
-    </ProjectReference>
-    <ProjectReference Include="..\MonoTorrent\MonoTorrent.csproj">
-      <Project>{411a9e0e-fdc6-4e25-828a-0c2cd1cd96f8}</Project>
-      <Name>MonoTorrent</Name>
-    </ProjectReference>
-    <ProjectReference Include="..\NzbDrone.Common\NzbDrone.Common.csproj">
-      <Project>{F2BE0FDF-6E47-4827-A420-DD4EF82407F8}</Project>
-      <Name>NzbDrone.Common</Name>
-    </ProjectReference>
-  </ItemGroup>
-  <ItemGroup>
-    <EmbeddedResource Include="..\..\Logo\64.png">
-      <Link>Resources\Logo\64.png</Link>
-    </EmbeddedResource>
-  </ItemGroup>
-  <ItemGroup>
-    <Content Include="..\Libraries\MediaInfo\MediaInfo.dll">
-      <Link>MediaInfo.dll</Link>
-      <CopyToOutputDirectory>PreserveNewest</CopyToOutputDirectory>
-    </Content>
-    <Content Include="..\Libraries\MediaInfo\libmediainfo.0.dylib">
-      <Link>libmediainfo.0.dylib</Link>
-      <CopyToOutputDirectory>PreserveNewest</CopyToOutputDirectory>
-    </Content>
-    <Content Include="..\Libraries\Sqlite\libsqlite3.0.dylib">
-      <Link>libsqlite3.0.dylib</Link>
-      <CopyToOutputDirectory>PreserveNewest</CopyToOutputDirectory>
-    </Content>
-    <Compile Include="Notifications\Telegram\TelegramError.cs" />
-  </ItemGroup>
-  <ItemGroup />
-  <ItemGroup />
-  <Import Project="$(MSBuildToolsPath)\Microsoft.CSharp.targets" />
-  <PropertyGroup>
-    <PostBuildEvent>
-    </PostBuildEvent>
-  </PropertyGroup>
->>>>>>> 2e949515
+﻿<?xml version="1.0" encoding="utf-8"?>
+<Project ToolsVersion="4.0" DefaultTargets="Build" xmlns="http://schemas.microsoft.com/developer/msbuild/2003">
+  <PropertyGroup>
+    <Configuration Condition=" '$(Configuration)' == '' ">Debug</Configuration>
+    <Platform Condition=" '$(Platform)' == '' ">x86</Platform>
+    <ProductVersion>8.0.30703</ProductVersion>
+    <SchemaVersion>2.0</SchemaVersion>
+    <ProjectGuid>{FF5EE3B6-913B-47CE-9CEB-11C51B4E1205}</ProjectGuid>
+    <OutputType>Library</OutputType>
+    <AppDesignerFolder>Properties</AppDesignerFolder>
+    <RootNamespace>NzbDrone.Core</RootNamespace>
+    <AssemblyName>NzbDrone.Core</AssemblyName>
+    <TargetFrameworkVersion>v4.0</TargetFrameworkVersion>
+    <TargetFrameworkProfile>
+    </TargetFrameworkProfile>
+    <FileAlignment>512</FileAlignment>
+    <PublishUrl>publish\</PublishUrl>
+    <Install>true</Install>
+    <InstallFrom>Disk</InstallFrom>
+    <UpdateEnabled>false</UpdateEnabled>
+    <UpdateMode>Foreground</UpdateMode>
+    <UpdateInterval>7</UpdateInterval>
+    <UpdateIntervalUnits>Days</UpdateIntervalUnits>
+    <UpdatePeriodically>false</UpdatePeriodically>
+    <UpdateRequired>false</UpdateRequired>
+    <MapFileExtensions>true</MapFileExtensions>
+    <ApplicationRevision>0</ApplicationRevision>
+    <ApplicationVersion>1.0.0.%2a</ApplicationVersion>
+    <IsWebBootstrapper>false</IsWebBootstrapper>
+    <UseApplicationTrust>false</UseApplicationTrust>
+    <BootstrapperEnabled>true</BootstrapperEnabled>
+    <SolutionDir Condition="$(SolutionDir) == '' Or $(SolutionDir) == '*Undefined*'">..\</SolutionDir>
+    <RestorePackages>true</RestorePackages>
+  </PropertyGroup>
+  <PropertyGroup Condition=" '$(Configuration)|$(Platform)' == 'Debug|x86' ">
+    <PlatformTarget>x86</PlatformTarget>
+    <DebugSymbols>true</DebugSymbols>
+    <DebugType>full</DebugType>
+    <Optimize>false</Optimize>
+    <OutputPath>..\..\_output\</OutputPath>
+    <DefineConstants>DEBUG;TRACE</DefineConstants>
+    <ErrorReport>prompt</ErrorReport>
+    <WarningLevel>4</WarningLevel>
+  </PropertyGroup>
+  <PropertyGroup Condition=" '$(Configuration)|$(Platform)' == 'Release|x86' ">
+    <PlatformTarget>x86</PlatformTarget>
+    <DebugType>pdbonly</DebugType>
+    <Optimize>true</Optimize>
+    <OutputPath>..\..\_output\</OutputPath>
+    <DefineConstants>TRACE</DefineConstants>
+    <ErrorReport>prompt</ErrorReport>
+    <WarningLevel>4</WarningLevel>
+  </PropertyGroup>
+  <ItemGroup>
+    <Reference Include="FluentMigrator, Version=1.6.2.0, Culture=neutral, PublicKeyToken=aacfc7de5acabf05, processorArchitecture=MSIL">
+      <HintPath>..\packages\FluentMigrator.1.6.2\lib\40\FluentMigrator.dll</HintPath>
+      <Private>True</Private>
+    </Reference>
+    <Reference Include="FluentMigrator.Runner, Version=1.6.2.0, Culture=neutral, PublicKeyToken=aacfc7de5acabf05, processorArchitecture=MSIL">
+      <HintPath>..\packages\FluentMigrator.Runner.1.6.2\lib\40\FluentMigrator.Runner.dll</HintPath>
+      <Private>True</Private>
+    </Reference>
+    <Reference Include="FluentValidation, Version=6.2.1.0, Culture=neutral, processorArchitecture=MSIL">
+      <HintPath>..\packages\FluentValidation.6.2.1.0\lib\portable-net40+sl50+wp80+win8+wpa81\FluentValidation.dll</HintPath>
+      <Private>True</Private>
+    </Reference>
+    <Reference Include="Growl.Connector, Version=2.0.0.0, Culture=neutral, PublicKeyToken=980c2339411be384, processorArchitecture=MSIL">
+      <SpecificVersion>False</SpecificVersion>
+      <HintPath>..\Libraries\Growl.Connector.dll</HintPath>
+    </Reference>
+    <Reference Include="Growl.CoreLibrary, Version=2.0.0.0, Culture=neutral, PublicKeyToken=13e59d82e007b064, processorArchitecture=MSIL">
+      <SpecificVersion>False</SpecificVersion>
+      <HintPath>..\Libraries\Growl.CoreLibrary.dll</HintPath>
+    </Reference>
+    <Reference Include="ImageResizer, Version=3.4.3.103, Culture=neutral, processorArchitecture=MSIL">
+      <SpecificVersion>False</SpecificVersion>
+      <HintPath>..\packages\ImageResizer.3.4.3\lib\ImageResizer.dll</HintPath>
+    </Reference>
+    <Reference Include="Newtonsoft.Json, Version=6.0.0.0, Culture=neutral, PublicKeyToken=30ad4fe6b2a6aeed, processorArchitecture=MSIL">
+      <SpecificVersion>False</SpecificVersion>
+      <HintPath>..\packages\Newtonsoft.Json.6.0.6\lib\net40\Newtonsoft.Json.dll</HintPath>
+    </Reference>
+    <Reference Include="NLog, Version=4.0.0.0, Culture=neutral, PublicKeyToken=5120e14c03d0593c, processorArchitecture=MSIL">
+      <HintPath>..\packages\NLog.4.5.0-rc06\lib\net40-client\NLog.dll</HintPath>
+    </Reference>
+    <Reference Include="OAuth">
+      <HintPath>..\packages\OAuth.1.0.3\lib\net40\OAuth.dll</HintPath>
+    </Reference>
+    <Reference Include="CookComputing.XmlRpc, Version=2.5.0.0, Culture=neutral, processorArchitecture=MSIL">
+      <SpecificVersion>False</SpecificVersion>
+      <HintPath>..\packages\xmlrpcnet.2.5.0\lib\net20\CookComputing.XmlRpcV2.dll</HintPath>
+    </Reference>
+    <Reference Include="RestSharp, Version=105.2.3.0, Culture=neutral, processorArchitecture=MSIL">
+      <HintPath>..\packages\RestSharp.105.2.3\lib\net4\RestSharp.dll</HintPath>
+      <Private>True</Private>
+    </Reference>
+    <Reference Include="System" />
+    <Reference Include="System.Configuration" />
+    <Reference Include="System.Core" />
+    <Reference Include="System.Data" />
+    <Reference Include="System.Drawing" />
+    <Reference Include="System.ServiceModel" />
+    <Reference Include="System.Runtime.Serialization" />
+    <Reference Include="System.Transactions" />
+    <Reference Include="System.Web" />
+    <Reference Include="System.Web.Extensions" />
+    <Reference Include="System.Windows.Forms" />
+    <Reference Include="System.Xml" />
+    <Reference Include="System.Xml.Linq" />
+    <Reference Include="Microsoft.CSharp" />
+    <Reference Include="Prowlin">
+      <HintPath>..\packages\Prowlin.0.9.4456.26422\lib\net40\Prowlin.dll</HintPath>
+    </Reference>
+    <Reference Include="System.Data.SQLite">
+      <HintPath>..\Libraries\Sqlite\System.Data.SQLite.dll</HintPath>
+    </Reference>
+  </ItemGroup>
+  <ItemGroup>
+    <Compile Include="..\NzbDrone.Common\Properties\SharedAssemblyInfo.cs">
+      <Link>Properties\SharedAssemblyInfo.cs</Link>
+    </Compile>
+    <Compile Include="Analytics\AnalyticsService.cs" />
+    <Compile Include="Annotations\FieldDefinitionAttribute.cs" />
+    <Compile Include="Authentication\AuthenticationType.cs" />
+    <Compile Include="Authentication\User.cs" />
+    <Compile Include="Authentication\UserRepository.cs" />
+    <Compile Include="Authentication\UserService.cs" />
+    <Compile Include="Datastore\Migration\123_create_netimport_table.cs" />
+    <Compile Include="Datastore\Migration\142_movie_extras.cs" />
+    <Compile Include="Datastore\Migration\140_add_alternative_titles_table.cs" />
+    <Compile Include="Datastore\Migration\141_fix_duplicate_alt_titles.cs" />
+    <Compile Include="DecisionEngine\Specifications\RequiredIndexerFlagsSpecification.cs" />
+    <Compile Include="Housekeeping\Housekeepers\CleanupOrphanedAlternativeTitles.cs" />
+    <Compile Include="MediaFiles\EpisodeImport\Specifications\GrabbedReleaseQualitySpecification.cs" />
+    <Compile Include="MediaFiles\EpisodeImport\Specifications\SameFileSpecification.cs" />
+    <Compile Include="MediaFiles\Events\MovieFileUpdatedEvent.cs" />
+    <Compile Include="Datastore\Migration\134_add_remux_qualities_for_the_wankers.cs" />
+    <Compile Include="Datastore\Migration\129_add_parsed_movie_info_to_pending_release.cs" />
+    <Compile Include="Datastore\Migration\128_remove_kickass.cs" />
+    <Compile Include="Datastore\Migration\130_remove_wombles_kickass.cs" />
+    <Compile Include="Datastore\Migration\132_rename_torrent_downloadstation.cs" />
+    <Compile Include="Datastore\Migration\133_add_minimumavailability.cs" />
+    <Compile Include="IndexerSearch\CutoffUnmetMoviesSearchCommand.cs" />
+    <Compile Include="Indexers\HDBits\HDBitsInfo.cs" />
+    <Compile Include="Movies\AlternativeTitles\AlternativeTitle.cs" />
+    <Compile Include="Movies\AlternativeTitles\AlternativeTitleRepository.cs" />
+    <Compile Include="Movies\AlternativeTitles\AlternativeTitleService.cs" />
+    <Compile Include="NetImport\NetImportListLevels.cs" />
+    <Compile Include="NetImport\TMDb\TMDbLanguageCodes.cs" />
+    <Compile Include="NetImport\TMDb\TMDbSettings.cs" />
+    <Compile Include="NetImport\TMDb\TMDbListType.cs" />
+    <Compile Include="NetImport\TMDb\TMDbImport.cs" />
+    <Compile Include="NetImport\TMDb\TMDbParser.cs" />
+    <Compile Include="NetImport\TMDb\TMDbRequestGenerator.cs" />
+    <Compile Include="NetImport\Trakt\TraktAPI.cs" />
+    <Compile Include="NetImport\Trakt\TraktImport.cs" />
+    <Compile Include="NetImport\Trakt\TraktListType.cs" />
+    <Compile Include="NetImport\Trakt\TraktParser.cs" />
+    <Compile Include="NetImport\Trakt\TraktRequestGenerator.cs" />
+    <Compile Include="NetImport\Trakt\TraktSettings.cs" />
+    <Compile Include="NetImport\CouchPotato\CouchPotatoAPI.cs" />
+    <Compile Include="NetImport\CouchPotato\CouchPotatoParser.cs" />
+    <Compile Include="NetImport\CouchPotato\CouchPotatoRequestGenerator.cs" />
+    <Compile Include="NetImport\CouchPotato\CouchPotatoSettings.cs" />
+    <Compile Include="NetImport\CouchPotato\CouchPotatoImport.cs" />
+    <Compile Include="NetImport\StevenLu\StevenLuAPI.cs" />
+    <Compile Include="NetImport\StevenLu\StevenLuParser.cs" />
+    <Compile Include="NetImport\StevenLu\StevenLuRequestGenerator.cs" />
+    <Compile Include="NetImport\StevenLu\StevenLuSettings.cs" />
+    <Compile Include="NetImport\StevenLu\StevenLuImport.cs" />
+    <Compile Include="NetImport\Exceptions\NetImportException.cs" />
+    <Compile Include="NetImport\HttpNetImportBase.cs" />
+    <Compile Include="NetImport\NetImportSearchService.cs" />
+    <Compile Include="NetImport\NetImportFactory.cs" />
+    <Compile Include="NetImport\IProcessNetImportResponse.cs" />
+    <Compile Include="NetImport\NetImportBaseSettings.cs" />
+    <Compile Include="NetImport\NetImportPageableRequest.cs" />
+    <Compile Include="NetImport\NetImportPageableRequestChain.cs" />
+    <Compile Include="NetImport\INetImportRequestGenerator.cs" />
+    <Compile Include="NetImport\RSSImport\RSSImportParser.cs" />
+    <Compile Include="NetImport\RSSImport\RSSImportRequestGenerator.cs" />
+    <Compile Include="NetImport\NetImportRequest.cs" />
+    <Compile Include="NetImport\NetImportResponse.cs" />
+    <Compile Include="NetImport\NetImportBase.cs" />
+    <Compile Include="NetImport\NetImportRepository.cs" />
+    <Compile Include="NetImport\INetImport.cs" />
+    <Compile Include="NetImport\NetImportDefinition.cs" />
+    <Compile Include="NetImport\RSSImport\RSSImport.cs" />
+    <Compile Include="NetImport\RSSImport\RSSImportSettings.cs" />
+    <Compile Include="Backup\Backup.cs" />
+    <Compile Include="Backup\BackupCommand.cs" />
+    <Compile Include="Backup\BackupService.cs" />
+    <Compile Include="Backup\MakeDatabaseBackup.cs" />
+    <Compile Include="Blacklisting\Blacklist.cs" />
+    <Compile Include="Blacklisting\BlacklistRepository.cs" />
+    <Compile Include="Blacklisting\BlacklistService.cs" />
+    <Compile Include="Blacklisting\ClearBlacklistCommand.cs" />
+    <Compile Include="Configuration\Config.cs" />
+    <Compile Include="Configuration\ConfigFileProvider.cs" />
+    <Compile Include="Configuration\ConfigRepository.cs" />
+    <Compile Include="Configuration\ConfigService.cs" />
+    <Compile Include="Configuration\Events\ConfigFileSavedEvent.cs" />
+    <Compile Include="Configuration\Events\ConfigSavedEvent.cs" />
+    <Compile Include="Configuration\IConfigService.cs" />
+    <Compile Include="Configuration\InvalidConfigFileException.cs" />
+    <Compile Include="Configuration\ResetApiKeyCommand.cs" />
+    <Compile Include="DataAugmentation\DailySeries\DailySeries.cs" />
+    <Compile Include="DataAugmentation\DailySeries\DailySeriesDataProxy.cs" />
+    <Compile Include="DataAugmentation\DailySeries\DailySeriesService.cs" />
+    <Compile Include="DataAugmentation\Scene\ISceneMappingProvider.cs" />
+    <Compile Include="DataAugmentation\Scene\SceneMapping.cs" />
+    <Compile Include="DataAugmentation\Scene\SceneMappingProxy.cs" />
+    <Compile Include="DataAugmentation\Scene\SceneMappingRepository.cs" />
+    <Compile Include="DataAugmentation\Scene\SceneMappingService.cs" />
+    <Compile Include="DataAugmentation\Scene\SceneMappingsUpdatedEvent.cs" />
+    <Compile Include="DataAugmentation\Scene\ServicesProvider.cs" />
+    <Compile Include="DataAugmentation\Scene\UpdateSceneMappingCommand.cs" />
+    <Compile Include="Datastore\BasicRepository.cs" />
+    <Compile Include="Datastore\ConnectionStringFactory.cs" />
+    <Compile Include="Datastore\Converters\BooleanIntConverter.cs" />
+    <Compile Include="Datastore\Converters\DoubleConverter.cs" />
+    <Compile Include="Datastore\Converters\EmbeddedDocumentConverter.cs" />
+    <Compile Include="Datastore\Converters\EnumIntConverter.cs" />
+    <Compile Include="Datastore\Converters\TimeSpanConverter.cs" />
+    <Compile Include="Datastore\Converters\Int32Converter.cs" />
+    <Compile Include="Datastore\Converters\GuidConverter.cs" />
+    <Compile Include="Datastore\Converters\OsPathConverter.cs" />
+    <Compile Include="Datastore\Converters\CommandConverter.cs" />
+    <Compile Include="Datastore\Converters\ProviderSettingConverter.cs" />
+    <Compile Include="Datastore\Converters\QualityIntConverter.cs" />
+    <Compile Include="Datastore\Converters\UtcConverter.cs" />
+    <Compile Include="Datastore\CorruptDatabaseException.cs" />
+    <Compile Include="Datastore\Database.cs" />
+    <Compile Include="Datastore\DbFactory.cs" />
+    <Compile Include="Datastore\Events\ModelEvent.cs" />
+    <Compile Include="Datastore\Extensions\MappingExtensions.cs" />
+    <Compile Include="Datastore\Extensions\PagingSpecExtensions.cs" />
+    <Compile Include="Datastore\Extensions\RelationshipExtensions.cs" />
+    <Compile Include="Datastore\IEmbeddedDocument.cs" />
+    <Compile Include="Datastore\LazyList.cs" />
+    <Compile Include="Datastore\MainDatabase.cs" />
+    <Compile Include="Datastore\LogDatabase.cs" />
+    <Compile Include="Datastore\Migration\001_initial_setup.cs" />
+    <Compile Include="Datastore\Migration\002_remove_tvrage_imdb_unique_constraint.cs" />
+    <Compile Include="Datastore\Migration\003_remove_clean_title_from_scene_mapping.cs" />
+    <Compile Include="Datastore\Migration\004_updated_history.cs" />
+    <Compile Include="Datastore\Migration\126_update_qualities_and_profiles.cs" />
+    <Compile Include="Datastore\Migration\125_fix_imdb_unique.cs" />
+    <Compile Include="Datastore\Migration\124_add_preferred_tags_to_profile.cs" />
+    <Compile Include="Datastore\Migration\122_add_movieid_to_blacklist.cs" />
+    <Compile Include="Datastore\Migration\121_update_filedate_config.cs" />
+    <Compile Include="Datastore\Migration\120_add_studio_to_table.cs" />
+    <Compile Include="Datastore\Migration\119_add_youtube_trailer_id_table .cs" />
+    <Compile Include="Datastore\Migration\118_update_movie_slug.cs" />
+    <Compile Include="Datastore\Migration\117_update_movie_file.cs" />
+    <Compile Include="Datastore\Migration\116_update_movie_sorttitle_again.cs" />
+    <Compile Include="Datastore\Migration\115_update_movie_sorttitle.cs" />
+    <Compile Include="Datastore\Migration\111_remove_bitmetv.cs" />
+    <Compile Include="Datastore\Migration\112_remove_torrentleech.cs" />
+    <Compile Include="Datastore\Migration\114_remove_fanzub.cs" />
+    <Compile Include="Datastore\Migration\113_remove_broadcasthenet.cs" />
+    <Compile Include="Datastore\Migration\108_update_schedule_interval.cs" />
+    <Compile Include="Datastore\Migration\107_fix_movie_files.cs" />
+    <Compile Include="Datastore\Migration\106_add_tmdb_stuff.cs" />
+    <Compile Include="Datastore\Migration\105_fix_history_movieId.cs" />
+    <Compile Include="Datastore\Migration\005_added_eventtype_to_history.cs" />
+    <Compile Include="Datastore\Migration\006_add_index_to_log_time.cs" />
+    <Compile Include="Datastore\Migration\007_add_renameEpisodes_to_naming.cs" />
+    <Compile Include="Datastore\Migration\008_remove_backlog.cs" />
+    <Compile Include="Datastore\Migration\009_fix_renameEpisodes.cs" />
+    <Compile Include="Datastore\Migration\010_add_monitored.cs" />
+    <Compile Include="Datastore\Migration\011_remove_ignored.cs" />
+    <Compile Include="Datastore\Migration\012_remove_custom_start_date.cs" />
+    <Compile Include="Datastore\Migration\013_add_air_date_utc.cs" />
+    <Compile Include="Datastore\Migration\014_drop_air_date.cs" />
+    <Compile Include="Datastore\Migration\015_add_air_date_as_string.cs" />
+    <Compile Include="Datastore\Migration\016_updated_imported_history_item.cs" />
+    <Compile Include="Datastore\Migration\017_reset_scene_names.cs" />
+    <Compile Include="Datastore\Migration\018_remove_duplicates.cs" />
+    <Compile Include="Datastore\Migration\019_restore_unique_constraints.cs" />
+    <Compile Include="Datastore\Migration\020_add_year_and_seasons_to_series.cs" />
+    <Compile Include="Datastore\Migration\021_drop_seasons_table.cs" />
+    <Compile Include="Datastore\Migration\022_move_indexer_to_generic_provider.cs" />
+    <Compile Include="Datastore\Migration\023_add_config_contract_to_indexers.cs" />
+    <Compile Include="Datastore\Migration\024_drop_tvdb_episodeid.cs" />
+    <Compile Include="Datastore\Migration\025_move_notification_to_generic_provider.cs" />
+    <Compile Include="Datastore\Migration\026_add_config_contract_to_notifications.cs" />
+    <Compile Include="Datastore\Migration\027_fix_omgwtfnzbs.cs" />
+    <Compile Include="Datastore\Migration\028_add_blacklist_table.cs" />
+    <Compile Include="Datastore\Migration\029_add_formats_to_naming_config.cs" />
+    <Compile Include="Datastore\Migration\030_add_season_folder_format_to_naming_config.cs" />
+    <Compile Include="Datastore\Migration\031_delete_old_naming_config_columns.cs" />
+    <Compile Include="Datastore\Migration\032_set_default_release_group.cs" />
+    <Compile Include="Datastore\Migration\033_add_api_key_to_pushover.cs" />
+    <Compile Include="Datastore\Migration\034_remove_series_contraints.cs" />
+    <Compile Include="Datastore\Migration\035_add_series_folder_format_to_naming_config.cs" />
+    <Compile Include="Datastore\Migration\036_update_with_quality_converters.cs" />
+    <Compile Include="Datastore\Migration\037_add_configurable_qualities.cs" />
+    <Compile Include="Datastore\Migration\038_add_on_upgrade_to_notifications.cs" />
+    <Compile Include="Datastore\Migration\039_add_metadata_tables.cs" />
+    <Compile Include="Datastore\Migration\040_add_metadata_to_episodes_and_series.cs" />
+    <Compile Include="Datastore\Migration\041_fix_xbmc_season_images_metadata.cs" />
+    <Compile Include="Datastore\Migration\042_add_download_clients_table.cs" />
+    <Compile Include="Datastore\Migration\043_convert_config_to_download_clients.cs" />
+    <Compile Include="Datastore\Migration\044_fix_xbmc_episode_metadata.cs" />
+    <Compile Include="Datastore\Migration\045_add_indexes.cs" />
+    <Compile Include="Datastore\Migration\046_fix_nzb_su_url.cs" />
+    <Compile Include="Datastore\Migration\047_add_published_date_blacklist_column.cs" />
+    <Compile Include="Datastore\Migration\048_add_title_to_scenemappings.cs" />
+    <Compile Include="Datastore\Migration\049_fix_dognzb_url.cs" />
+    <Compile Include="Datastore\Migration\050_add_hash_to_metadata_files.cs" />
+    <Compile Include="Datastore\Migration\051_download_client_import.cs" />
+    <Compile Include="Datastore\Migration\052_add_columns_for_anime.cs" />
+    <Compile Include="Datastore\Migration\053_add_series_sorttitle.cs" />
+    <Compile Include="Datastore\Migration\054_rename_profiles.cs" />
+    <Compile Include="Datastore\Migration\055_drop_old_profile_columns.cs" />
+    <Compile Include="Datastore\Migration\056_add_mediainfo_to_episodefile.cs" />
+    <Compile Include="Datastore\Migration\057_convert_episode_file_path_to_relative.cs" />
+    <Compile Include="Datastore\Migration\058_drop_epsiode_file_path.cs" />
+    <Compile Include="Datastore\Migration\059_add_enable_options_to_indexers.cs" />
+    <Compile Include="Datastore\Migration\060_remove_enable_from_indexers.cs" />
+    <Compile Include="Datastore\Migration\061_clear_bad_scene_names.cs" />
+    <Compile Include="Datastore\Migration\062_convert_quality_models.cs" />
+    <Compile Include="Datastore\Migration\063_add_remotepathmappings.cs" />
+    <Compile Include="Datastore\Migration\064_add_remove_method_from_logs.cs" />
+    <Compile Include="Datastore\Migration\065_make_scene_numbering_nullable.cs" />
+    <Compile Include="Datastore\Migration\066_add_tags.cs" />
+    <Compile Include="Datastore\Migration\067_add_added_to_series.cs" />
+    <Compile Include="Datastore\Migration\068_add_release_restrictions.cs" />
+    <Compile Include="Datastore\Migration\069_quality_proper.cs" />
+    <Compile Include="Datastore\Migration\070_delay_profile.cs" />
+    <Compile Include="Datastore\Migration\104_add_moviefiles_table.cs" />
+    <Compile Include="Datastore\Migration\096_disable_kickass.cs" />
+    <Compile Include="Datastore\Migration\095_add_additional_episodes_index.cs" />
+    <Compile Include="Datastore\Migration\103_fix_metadata_file_extensions.cs" />
+    <Compile Include="Datastore\Migration\101_add_ultrahd_quality_in_profiles.cs" />
+    <Compile Include="Datastore\Migration\071_unknown_quality_in_profile.cs" />
+    <Compile Include="Datastore\Migration\072_history_grabid.cs" />
+    <Compile Include="Datastore\Migration\073_clear_ratings.cs" />
+    <Compile Include="Datastore\Migration\074_disable_eztv.cs" />
+    <Compile Include="Datastore\Migration\075_force_lib_update.cs" />
+    <Compile Include="Datastore\Migration\076_add_users_table.cs" />
+    <Compile Include="Datastore\Migration\077_add_add_options_to_series.cs" />
+    <Compile Include="Datastore\Migration\078_add_commands_table.cs" />
+    <Compile Include="Datastore\Migration\079_dedupe_tags.cs" />
+    <Compile Include="Datastore\Migration\081_move_dot_prefix_to_transmission_category.cs" />
+    <Compile Include="Datastore\Migration\082_add_fanzub_settings.cs" />
+    <Compile Include="Datastore\Migration\083_additonal_blacklist_columns.cs" />
+    <Compile Include="Datastore\Migration\084_update_quality_minmax_size.cs" />
+    <Compile Include="Datastore\Migration\085_expand_transmission_urlbase.cs" />
+    <Compile Include="Datastore\Migration\086_pushbullet_device_ids.cs" />
+    <Compile Include="Datastore\Migration\087_remove_eztv.cs" />
+    <Compile Include="Datastore\Migration\088_pushbullet_devices_channels_list.cs" />
+    <Compile Include="Datastore\Migration\089_add_on_rename_to_notifcations.cs" />
+    <Compile Include="Datastore\Migration\090_update_kickass_url.cs" />
+    <Compile Include="Datastore\Migration\091_added_indexerstatus.cs" />
+    <Compile Include="Datastore\Migration\093_naming_config_replace_characters.cs" />
+    <Compile Include="Datastore\Migration\092_add_unverifiedscenenumbering.cs" />
+    <Compile Include="Datastore\Migration\100_add_scene_season_number.cs" />
+    <Compile Include="Datastore\Migration\099_extra_and_subtitle_files.cs" />
+    <Compile Include="Datastore\Migration\094_add_tvmazeid.cs" />
+    <Compile Include="Datastore\Migration\098_remove_titans_of_tv.cs">
+      <SubType>Code</SubType>
+    </Compile>
+    <Compile Include="Datastore\Migration\110_add_physical_release_to_table.cs" />
+    <Compile Include="Datastore\Migration\109_add_movie_formats_to_naming_config.cs" />
+    <Compile Include="Datastore\Migration\Framework\MigrationContext.cs" />
+    <Compile Include="Datastore\Migration\Framework\MigrationController.cs" />
+    <Compile Include="Datastore\Migration\Framework\MigrationDbFactory.cs" />
+    <Compile Include="Datastore\Migration\Framework\MigrationExtension.cs" />
+    <Compile Include="Datastore\Migration\Framework\MigrationLogger.cs" />
+    <Compile Include="Datastore\Migration\Framework\MigrationOptions.cs" />
+    <Compile Include="Datastore\Migration\Framework\MigrationType.cs" />
+    <Compile Include="Datastore\Migration\Framework\NzbDroneMigrationBase.cs" />
+    <Compile Include="Datastore\Migration\Framework\NzbDroneSqliteProcessor.cs" />
+    <Compile Include="Datastore\Migration\Framework\NzbDroneSqliteProcessorFactory.cs" />
+    <Compile Include="Datastore\Migration\Framework\SqliteSchemaDumper.cs" />
+    <Compile Include="Datastore\Migration\Framework\SqliteSyntaxReader.cs" />
+    <Compile Include="Datastore\ModelBase.cs" />
+    <Compile Include="Datastore\ModelNotFoundException.cs" />
+    <Compile Include="Datastore\PagingSpec.cs" />
+    <Compile Include="Datastore\ResultSet.cs" />
+    <Compile Include="Datastore\TableMapping.cs" />
+    <Compile Include="DecisionEngine\Decision.cs" />
+    <Compile Include="DecisionEngine\DownloadDecision.cs" />
+    <Compile Include="DecisionEngine\DownloadDecisionComparer.cs" />
+    <Compile Include="DecisionEngine\DownloadDecisionMaker.cs" />
+    <Compile Include="DecisionEngine\DownloadDecisionPriorizationService.cs" />
+    <Compile Include="DecisionEngine\IDecisionEngineSpecification.cs" />
+    <Compile Include="DecisionEngine\IRejectWithReason.cs" />
+    <Compile Include="DecisionEngine\QualityUpgradableSpecification.cs" />
+    <Compile Include="DecisionEngine\Rejection.cs" />
+    <Compile Include="DecisionEngine\RejectionType.cs" />
+    <Compile Include="DecisionEngine\SameEpisodesSpecification.cs" />
+    <Compile Include="DecisionEngine\Specifications\AcceptableSizeSpecification.cs" />
+    <Compile Include="DecisionEngine\Specifications\BlacklistSpecification.cs" />
+    <Compile Include="DecisionEngine\Specifications\AnimeVersionUpgradeSpecification.cs" />
+    <Compile Include="DecisionEngine\Specifications\FullSeasonSpecification.cs" />
+    <Compile Include="DecisionEngine\Specifications\CutoffSpecification.cs" />
+    <Compile Include="DecisionEngine\Specifications\ProtocolSpecification.cs" />
+    <Compile Include="DecisionEngine\Specifications\LanguageSpecification.cs" />
+    <Compile Include="DecisionEngine\Specifications\QueueSpecification.cs" />
+    <Compile Include="DecisionEngine\Specifications\ReleaseRestrictionsSpecification.cs" />
+    <Compile Include="DecisionEngine\Specifications\NotSampleSpecification.cs" />
+    <Compile Include="DecisionEngine\Specifications\QualityAllowedByProfileSpecification.cs" />
+    <Compile Include="DecisionEngine\Specifications\MinimumAgeSpecification.cs" />
+    <Compile Include="DecisionEngine\Specifications\RetentionSpecification.cs" />
+    <Compile Include="DecisionEngine\Specifications\RssSync\DelaySpecification.cs" />
+    <Compile Include="DecisionEngine\Specifications\RssSync\HistorySpecification.cs" />
+    <Compile Include="DecisionEngine\Specifications\RssSync\MonitoredEpisodeSpecification.cs" />
+    <Compile Include="DecisionEngine\Specifications\RssSync\AvailabilitySpecification.cs" />
+    <Compile Include="DecisionEngine\Specifications\RssSync\ProperSpecification.cs" />
+    <Compile Include="DecisionEngine\Specifications\Search\DailyEpisodeMatchSpecification.cs" />
+    <Compile Include="DecisionEngine\Specifications\Search\EpisodeRequestedSpecification.cs" />
+    <Compile Include="DecisionEngine\Specifications\Search\SeasonMatchSpecification.cs" />
+    <Compile Include="DecisionEngine\Specifications\Search\SeriesSpecification.cs" />
+    <Compile Include="DecisionEngine\Specifications\Search\SingleEpisodeSearchMatchSpecification.cs" />
+    <Compile Include="DecisionEngine\Specifications\TorrentSeedingSpecification.cs" />
+    <Compile Include="DecisionEngine\Specifications\SameEpisodesGrabSpecification.cs" />
+    <Compile Include="DecisionEngine\Specifications\RawDiskSpecification.cs" />
+    <Compile Include="DecisionEngine\Specifications\UpgradeDiskSpecification.cs" />
+    <Compile Include="DiskSpace\DiskSpace.cs" />
+    <Compile Include="DiskSpace\DiskSpaceService.cs" />
+    <Compile Include="Download\Clients\DownloadStation\Proxies\DownloadStationInfoProxy.cs" />
+    <Compile Include="Download\Clients\DownloadStation\TorrentDownloadStation.cs" />
+    <Compile Include="Download\Clients\DownloadStation\Proxies\DownloadStationTaskProxy.cs" />
+    <Compile Include="Download\Clients\DownloadStation\DownloadStationSettings.cs" />
+    <Compile Include="Download\Clients\DownloadStation\DownloadStationTask.cs" />
+    <Compile Include="Download\Clients\DownloadStation\DownloadStationTaskAdditional.cs" />
+    <Compile Include="Download\Clients\DownloadStation\Proxies\DSMInfoProxy.cs" />
+    <Compile Include="Download\Clients\DownloadStation\Proxies\FileStationProxy.cs" />
+    <Compile Include="Download\Clients\DownloadStation\Proxies\DiskStationProxyBase.cs" />
+    <Compile Include="Download\Clients\DownloadStation\Responses\DiskStationAuthResponse.cs" />
+    <Compile Include="Download\Clients\DownloadStation\DownloadStationTaskFile.cs" />
+    <Compile Include="Download\Clients\DownloadStation\Responses\DSMInfoResponse.cs" />
+    <Compile Include="Download\Clients\DownloadStation\Responses\FileStationListFileInfoResponse.cs" />
+    <Compile Include="Download\Clients\DownloadStation\Responses\FileStationListResponse.cs" />
+    <Compile Include="Download\Clients\DownloadStation\Responses\DiskStationError.cs" />
+    <Compile Include="Download\Clients\DownloadStation\Responses\DiskStationInfoResponse.cs" />
+    <Compile Include="Download\Clients\DownloadStation\Responses\DiskStationResponse.cs" />
+    <Compile Include="Download\Clients\DownloadStation\Responses\DownloadStationTaskInfoResponse.cs" />
+    <Compile Include="Download\Clients\DownloadStation\DiskStationApiInfo.cs" />
+    <Compile Include="Download\Clients\DownloadStation\SerialNumberProvider.cs" />
+    <Compile Include="Download\Clients\DownloadStation\SharedFolderMapping.cs" />
+    <Compile Include="Download\Clients\DownloadStation\SharedFolderResolver.cs" />
+    <Compile Include="Download\Clients\DownloadStation\DiskStationApi.cs" />
+    <Compile Include="Download\Clients\DownloadStation\UsenetDownloadStation.cs" />
+    <Compile Include="Download\CheckForFinishedDownloadCommand.cs" />
+    <Compile Include="Download\Clients\Blackhole\ScanWatchFolder.cs" />
+    <Compile Include="Download\Clients\Blackhole\WatchFolderItem.cs" />
+    <Compile Include="Download\Clients\Deluge\Deluge.cs" />
+    <Compile Include="Download\Clients\Deluge\DelugeError.cs" />
+    <Compile Include="Download\Clients\Deluge\DelugeException.cs" />
+    <Compile Include="Download\Clients\Deluge\DelugeProxy.cs" />
+    <Compile Include="Download\Clients\Deluge\DelugeSettings.cs" />
+    <Compile Include="Download\Clients\Deluge\DelugeTorrent.cs" />
+    <Compile Include="Download\Clients\Deluge\DelugeTorrentStatus.cs" />
+    <Compile Include="Download\Clients\Deluge\DelugePriority.cs" />
+    <Compile Include="Download\Clients\Deluge\DelugeUpdateUIResult.cs" />
+    <Compile Include="Download\Clients\DownloadClientAuthenticationException.cs" />
+    <Compile Include="Download\Clients\DownloadClientException.cs" />
+    <Compile Include="Download\Clients\Hadouken\Hadouken.cs" />
+    <Compile Include="Download\Clients\Hadouken\HadoukenProxy.cs" />
+    <Compile Include="Download\Clients\Hadouken\HadoukenSettings.cs" />
+    <Compile Include="Download\Clients\Hadouken\Models\HadoukenTorrentResponse.cs" />
+    <Compile Include="Download\Clients\Hadouken\Models\HadoukenTorrentState.cs" />
+    <Compile Include="Download\Clients\Hadouken\Models\HadoukenSystemInfo.cs" />
+    <Compile Include="Download\Clients\Hadouken\Models\HadoukenTorrent.cs" />
+    <Compile Include="Download\Clients\Nzbget\ErrorModel.cs" />
+    <Compile Include="Download\Clients\Nzbget\JsonError.cs" />
+    <Compile Include="Download\Clients\Nzbget\Nzbget.cs" />
+    <Compile Include="Download\Clients\Nzbget\NzbgetCategory.cs" />
+    <Compile Include="Download\Clients\Nzbget\NzbgetConfigItem.cs" />
+    <Compile Include="Download\Clients\Nzbget\NzbgetGlobalStatus.cs" />
+    <Compile Include="Download\Clients\Nzbget\NzbgetHistoryItem.cs" />
+    <Compile Include="Download\Clients\Nzbget\NzbgetParameter.cs" />
+    <Compile Include="Download\Clients\Nzbget\NzbgetPostQueueItem.cs" />
+    <Compile Include="Download\Clients\Nzbget\NzbgetPriority.cs" />
+    <Compile Include="Download\Clients\Nzbget\NzbgetProxy.cs" />
+    <Compile Include="Download\Clients\Nzbget\NzbgetQueueItem.cs" />
+    <Compile Include="Download\Clients\Nzbget\NzbgetResponse.cs" />
+    <Compile Include="Download\Clients\Nzbget\NzbgetSettings.cs" />
+    <Compile Include="Download\Clients\NzbVortex\JsonConverters\NzbVortexLoginResultTypeConverter.cs" />
+    <Compile Include="Download\Clients\NzbVortex\JsonConverters\NzbVortexResultTypeConverter.cs" />
+    <Compile Include="Download\Clients\NzbVortex\NzbVortex.cs">
+      <SubType>Code</SubType>
+    </Compile>
+    <Compile Include="Download\Clients\NzbVortex\NzbVortexGroup.cs" />
+    <Compile Include="Download\Clients\NzbVortex\NzbVortexNotLoggedInException.cs" />
+    <Compile Include="Download\Clients\NzbVortex\NzbVortexAuthenticationException.cs" />
+    <Compile Include="Download\Clients\NzbVortex\NzbVortexJsonError.cs" />
+    <Compile Include="Download\Clients\NzbVortex\NzbVortexPriority.cs" />
+    <Compile Include="Download\Clients\NzbVortex\NzbVortexProxy.cs" />
+    <Compile Include="Download\Clients\NzbVortex\NzbVortexFile.cs" />
+    <Compile Include="Download\Clients\NzbVortex\NzbVortexQueueItem.cs" />
+    <Compile Include="Download\Clients\NzbVortex\NzbVortexLoginResultType.cs" />
+    <Compile Include="Download\Clients\NzbVortex\NzbVortexStateType.cs" />
+    <Compile Include="Download\Clients\NzbVortex\NzbVortexResultType.cs" />
+    <Compile Include="Download\Clients\NzbVortex\NzbVortexSettings.cs" />
+    <Compile Include="Download\Clients\NzbVortex\Responses\NzbVortexAddResponse.cs" />
+    <Compile Include="Download\Clients\NzbVortex\Responses\NzbVortexAuthNonceResponse.cs" />
+    <Compile Include="Download\Clients\NzbVortex\Responses\NzbVortexAuthResponse.cs" />
+    <Compile Include="Download\Clients\NzbVortex\Responses\NzbVortexFilesResponse.cs" />
+    <Compile Include="Download\Clients\NzbVortex\Responses\NzbVortexGroupResponse.cs" />
+    <Compile Include="Download\Clients\NzbVortex\Responses\NzbVortexQueueResponse.cs" />
+    <Compile Include="Download\Clients\NzbVortex\Responses\NzbVortexResponseBase.cs" />
+    <Compile Include="Download\Clients\NzbVortex\Responses\NzbVortexRetryResponse.cs" />
+    <Compile Include="Download\Clients\NzbVortex\Responses\NzbVortexApiVersionResponse.cs" />
+    <Compile Include="Download\Clients\NzbVortex\Responses\NzbVortexVersionResponse.cs" />
+    <Compile Include="Download\Clients\Pneumatic\Pneumatic.cs" />
+    <Compile Include="Download\Clients\Pneumatic\PneumaticSettings.cs" />
+    <Compile Include="Download\Clients\QBittorrent\QBittorrentPreferences.cs" />
+    <Compile Include="Download\Clients\QBittorrent\QBittorrentState.cs" />
+    <Compile Include="Download\Clients\rTorrent\RTorrentDirectoryValidator.cs" />
+    <Compile Include="Download\Clients\QBittorrent\QBittorrent.cs" />
+    <Compile Include="Download\Clients\QBittorrent\QBittorrentPriority.cs" />
+    <Compile Include="Download\Clients\QBittorrent\QBittorrentProxy.cs" />
+    <Compile Include="Download\Clients\QBittorrent\QBittorrentSettings.cs" />
+    <Compile Include="Download\Clients\QBittorrent\QBittorrentTorrent.cs" />
+    <Compile Include="Download\Clients\Sabnzbd\JsonConverters\SabnzbdPriorityTypeConverter.cs" />
+    <Compile Include="Download\Clients\Sabnzbd\JsonConverters\SabnzbdStringArrayConverter.cs" />
+    <Compile Include="Download\Clients\Sabnzbd\JsonConverters\SabnzbdQueueTimeConverter.cs" />
+    <Compile Include="Download\Clients\Sabnzbd\Responses\SabnzbdFullStatusResponse.cs" />
+    <Compile Include="Download\Clients\Sabnzbd\Responses\SabnzbdRetryResponse.cs" />
+    <Compile Include="Download\Clients\Sabnzbd\Responses\SabnzbdAddResponse.cs" />
+    <Compile Include="Download\Clients\Sabnzbd\Responses\SabnzbdCategoryResponse.cs" />
+    <Compile Include="Download\Clients\Sabnzbd\Responses\SabnzbdConfigResponse.cs" />
+    <Compile Include="Download\Clients\Sabnzbd\Responses\SabnzbdVersionResponse.cs" />
+    <Compile Include="Download\Clients\Sabnzbd\Sabnzbd.cs" />
+    <Compile Include="Download\Clients\Sabnzbd\SabnzbdCategory.cs" />
+    <Compile Include="Download\Clients\Sabnzbd\SabnzbdDownloadStatus.cs" />
+    <Compile Include="Download\Clients\Sabnzbd\SabnzbdFullStatus.cs" />
+    <Compile Include="Download\Clients\Sabnzbd\SabnzbdHistory.cs" />
+    <Compile Include="Download\Clients\Sabnzbd\SabnzbdHistoryItem.cs" />
+    <Compile Include="Download\Clients\Sabnzbd\SabnzbdJsonError.cs" />
+    <Compile Include="Download\Clients\Sabnzbd\SabnzbdPriority.cs" />
+    <Compile Include="Download\Clients\Sabnzbd\SabnzbdProxy.cs" />
+    <Compile Include="Download\Clients\Sabnzbd\SabnzbdQueue.cs" />
+    <Compile Include="Download\Clients\Sabnzbd\SabnzbdQueueItem.cs" />
+    <Compile Include="Download\Clients\Sabnzbd\SabnzbdSettings.cs" />
+    <Compile Include="Download\Clients\Blackhole\TorrentBlackhole.cs" />
+    <Compile Include="Download\Clients\Blackhole\TorrentBlackholeSettings.cs" />
+    <Compile Include="Download\Clients\TorrentSeedConfiguration.cs" />
+    <Compile Include="Download\Clients\rTorrent\RTorrent.cs" />
+    <Compile Include="Download\Clients\rTorrent\RTorrentPriority.cs" />
+    <Compile Include="Download\Clients\rTorrent\RTorrentProxy.cs" />
+    <Compile Include="Download\Clients\rTorrent\RTorrentSettings.cs" />
+    <Compile Include="Download\Clients\rTorrent\RTorrentTorrent.cs" />
+    <Compile Include="Download\Clients\Transmission\Transmission.cs" />
+    <Compile Include="Download\Clients\Transmission\TransmissionBase.cs" />
+    <Compile Include="Download\Clients\Transmission\TransmissionException.cs" />
+    <Compile Include="Download\Clients\Transmission\TransmissionProxy.cs" />
+    <Compile Include="Download\Clients\Transmission\TransmissionResponse.cs" />
+    <Compile Include="Download\Clients\Transmission\TransmissionSettings.cs" />
+    <Compile Include="Download\Clients\Transmission\TransmissionTorrent.cs" />
+    <Compile Include="Download\Clients\Transmission\TransmissionTorrentStatus.cs" />
+    <Compile Include="Download\Clients\Transmission\TransmissionPriority.cs" />
+    <Compile Include="Download\Clients\Blackhole\UsenetBlackhole.cs" />
+    <Compile Include="Download\Clients\Blackhole\UsenetBlackholeSettings.cs" />
+    <Compile Include="Download\Clients\uTorrent\UTorrentPriority.cs" />
+    <Compile Include="Download\Clients\uTorrent\UTorrent.cs" />
+    <Compile Include="Download\Clients\uTorrent\UTorrentProxy.cs" />
+    <Compile Include="Download\Clients\uTorrent\UTorrentResponse.cs" />
+    <Compile Include="Download\Clients\uTorrent\UTorrentSettings.cs" />
+    <Compile Include="Download\Clients\uTorrent\UtorrentState.cs" />
+    <Compile Include="Download\Clients\uTorrent\UTorrentTorrent.cs" />
+    <Compile Include="Download\Clients\uTorrent\UTorrentTorrentCache.cs" />
+    <Compile Include="Download\Clients\uTorrent\UTorrentTorrentStatus.cs" />
+    <Compile Include="Download\Clients\Vuze\Vuze.cs" />
+    <Compile Include="Download\CompletedDownloadService.cs" />
+    <Compile Include="Download\DownloadEventHub.cs" />
+    <Compile Include="Download\MovieGrabbedEvent.cs" />
+    <Compile Include="Download\TrackedDownloads\DownloadMonitoringService.cs" />
+    <Compile Include="Download\TrackedDownloads\TrackedDownload.cs" />
+    <Compile Include="Download\TrackedDownloads\TrackedDownloadService.cs" />
+    <Compile Include="Download\TrackedDownloads\TrackedDownloadStatusMessage.cs" />
+    <Compile Include="Download\TrackedDownloads\TrackedDownloadRefreshedEvent.cs" />
+    <Compile Include="Download\UsenetClientBase.cs" />
+    <Compile Include="Download\TorrentClientBase.cs" />
+    <Compile Include="Download\DownloadClientBase.cs" />
+    <Compile Include="Download\DownloadClientDefinition.cs" />
+    <Compile Include="Download\DownloadClientFactory.cs" />
+    <Compile Include="Download\DownloadClientItem.cs" />
+    <Compile Include="Download\DownloadClientProvider.cs" />
+    <Compile Include="Download\DownloadClientRepository.cs" />
+    <Compile Include="Download\DownloadClientStatus.cs" />
+    <Compile Include="Download\DownloadClientType.cs" />
+    <Compile Include="Download\DownloadFailedEvent.cs" />
+    <Compile Include="Download\DownloadItemStatus.cs" />
+    <Compile Include="Download\DownloadService.cs" />
+    <Compile Include="Download\EpisodeGrabbedEvent.cs" />
+    <Compile Include="Download\FailedDownloadService.cs" />
+    <Compile Include="Download\IDownloadClient.cs" />
+    <Compile Include="Download\Pending\PendingRelease.cs" />
+    <Compile Include="Download\Pending\PendingReleaseRepository.cs" />
+    <Compile Include="Download\Pending\PendingReleaseService.cs" />
+    <Compile Include="Download\Pending\PendingReleasesUpdatedEvent.cs" />
+    <Compile Include="Download\ProcessDownloadDecisions.cs" />
+    <Compile Include="Download\ProcessedDecisions.cs" />
+    <Compile Include="Download\RedownloadFailedDownloadService.cs" />
+    <Compile Include="Exceptions\BadRequestException.cs" />
+    <Compile Include="Exceptions\DownstreamException.cs" />
+    <Compile Include="Exceptions\NzbDroneClientException.cs" />
+    <Compile Include="Exceptions\MovieNotFoundExceptions.cs" />
+    <Compile Include="Exceptions\SeriesNotFoundException.cs" />
+    <Compile Include="Exceptions\ReleaseDownloadException.cs" />
+    <Compile Include="Exceptions\StatusCodeToExceptions.cs" />
+    <Compile Include="Extras\ExistingExtraFileService.cs" />
+    <Compile Include="Extras\Files\ExtraFile.cs" />
+    <Compile Include="Extras\Files\ExtraFileManager.cs" />
+    <Compile Include="Extras\Files\ExtraFileService.cs" />
+    <Compile Include="Extras\Files\ExtraFileRepository.cs" />
+    <Compile Include="Extras\ExtraService.cs" />
+    <Compile Include="Extras\IImportExistingExtraFiles.cs" />
+    <Compile Include="Extras\ImportExistingExtraFileFilterResult.cs" />
+    <Compile Include="Extras\ImportExistingExtraFilesBase.cs" />
+    <Compile Include="Extras\Metadata\Files\MetadataFile.cs" />
+    <Compile Include="Extras\Metadata\Files\MetadataFileRepository.cs" />
+    <Compile Include="Extras\Metadata\Files\MetadataFileService.cs" />
+    <Compile Include="Extras\Others\ExistingOtherExtraImporter.cs" />
+    <Compile Include="Extras\Others\OtherExtraFileRepository.cs" />
+    <Compile Include="Extras\Others\OtherExtraFileService.cs" />
+    <Compile Include="Extras\Others\OtherExtraFile.cs" />
+    <Compile Include="Extras\Others\OtherExtraService.cs" />
+    <Compile Include="Extras\Subtitles\ExistingSubtitleImporter.cs" />
+    <Compile Include="Extras\Subtitles\SubtitleFileRepository.cs" />
+    <Compile Include="Extras\Subtitles\SubtitleFileService.cs" />
+    <Compile Include="Extras\Subtitles\SubtitleFile.cs" />
+    <Compile Include="Extras\Subtitles\SubtitleFileExtensions.cs" />
+    <Compile Include="Extras\Subtitles\ImportedSubtitleFiles.cs" />
+    <Compile Include="Extras\Subtitles\SubtitleService.cs" />
+    <Compile Include="Fluent.cs" />
+    <Compile Include="HealthCheck\CheckHealthCommand.cs" />
+    <Compile Include="HealthCheck\Checks\AppDataLocationCheck.cs" />
+    <Compile Include="HealthCheck\Checks\DownloadClientCheck.cs" />
+    <Compile Include="HealthCheck\Checks\DroneFactoryCheck.cs" />
+    <Compile Include="HealthCheck\Checks\ImportMechanismCheck.cs" />
+    <Compile Include="HealthCheck\Checks\IndexerRssCheck.cs" />
+    <Compile Include="HealthCheck\Checks\IndexerStatusCheck.cs" />
+    <Compile Include="HealthCheck\Checks\IndexerSearchCheck.cs" />
+    <Compile Include="HealthCheck\Checks\MediaInfoDllCheck.cs" />
+    <Compile Include="HealthCheck\Checks\MonoVersionCheck.cs" />
+    <Compile Include="HealthCheck\Checks\ProxyCheck.cs" />
+    <Compile Include="HealthCheck\Checks\RootFolderCheck.cs" />
+    <Compile Include="HealthCheck\Checks\UpdateCheck.cs" />
+    <Compile Include="HealthCheck\HealthCheck.cs" />
+    <Compile Include="HealthCheck\HealthCheckBase.cs" />
+    <Compile Include="HealthCheck\HealthCheckCompleteEvent.cs" />
+    <Compile Include="HealthCheck\HealthCheckService.cs" />
+    <Compile Include="HealthCheck\IProvideHealthCheck.cs" />
+    <Compile Include="History\History.cs" />
+    <Compile Include="History\HistoryRepository.cs" />
+    <Compile Include="History\HistoryService.cs" />
+    <Compile Include="Housekeeping\Housekeepers\CleanupAdditionalUsers.cs" />
+    <Compile Include="Housekeeping\Housekeepers\CleanupAdditionalNamingSpecs.cs" />
+    <Compile Include="Housekeeping\Housekeepers\CleanupCommandQueue.cs" />
+    <Compile Include="Housekeeping\Housekeepers\CleanupAbsolutePathMetadataFiles.cs" />
+    <Compile Include="Housekeeping\Housekeepers\CleanupDuplicateMetadataFiles.cs" />
+    <Compile Include="Housekeeping\Housekeepers\CleanupOrphanedBlacklist.cs" />
+    <Compile Include="Housekeeping\Housekeepers\CleanupOrphanedEpisodeFiles.cs" />
+    <Compile Include="Housekeeping\Housekeepers\CleanupOrphanedEpisodes.cs" />
+    <Compile Include="Housekeeping\Housekeepers\CleanupOrphanedIndexerStatus.cs" />
+    <Compile Include="Housekeeping\Housekeepers\CleanupOrphanedHistoryItems.cs" />
+    <Compile Include="Housekeeping\Housekeepers\CleanupOrphanedMetadataFiles.cs" />
+    <Compile Include="Housekeeping\Housekeepers\CleanupUnusedTags.cs" />
+    <Compile Include="Housekeeping\Housekeepers\CleanupOrphanedPendingReleases.cs" />
+    <Compile Include="Housekeeping\Housekeepers\DeleteBadMediaCovers.cs" />
+    <Compile Include="Housekeeping\Housekeepers\FixFutureRunScheduledTasks.cs" />
+    <Compile Include="Housekeeping\Housekeepers\TrimLogDatabase.cs" />
+    <Compile Include="Housekeeping\Housekeepers\UpdateCleanTitleForSeries.cs" />
+    <Compile Include="Housekeeping\HousekeepingCommand.cs" />
+    <Compile Include="Housekeeping\HousekeepingService.cs" />
+    <Compile Include="Housekeeping\IHousekeepingTask.cs" />
+    <Compile Include="Http\CloudFlare\CloudFlareCaptchaException.cs" />
+    <Compile Include="Http\CloudFlare\CloudFlareCaptchaRequest.cs" />
+    <Compile Include="Http\CloudFlare\CloudFlareHttpInterceptor.cs" />
+    <Compile Include="Http\HttpProxySettingsProvider.cs" />
+    <Compile Include="Http\TorcacheHttpInterceptor.cs" />
+    <Compile Include="IndexerSearch\Definitions\MovieSearchCriteria.cs" />
+    <Compile Include="IndexerSearch\MissingMoviesSearchCommand.cs" />
+    <Compile Include="IndexerSearch\MoviesSearchCommand.cs" />
+    <Compile Include="IndexerSearch\MoviesSearchService.cs" />
+    <Compile Include="Indexers\AwesomeHD\AwesomeHDRssParser.cs" />
+    <Compile Include="Indexers\DownloadProtocol.cs" />
+    <Compile Include="Indexers\Exceptions\ApiKeyException.cs" />
+    <Compile Include="Indexers\Exceptions\IndexerException.cs" />
+    <Compile Include="Indexers\Exceptions\RequestLimitReachedException.cs" />
+    <Compile Include="Indexers\Exceptions\UnsupportedFeedException.cs" />
+    <Compile Include="Indexers\EzrssTorrentRssParser.cs" />
+    <Compile Include="Indexers\FetchAndParseRssService.cs" />
+    <Compile Include="Indexers\AwesomeHD\AwesomeHD.cs" />
+    <Compile Include="Indexers\AwesomeHD\AwesomeHDRequestGenerator.cs" />
+    <Compile Include="Indexers\AwesomeHD\AwesomeHDSettings.cs" />
+    <Compile Include="Indexers\PassThePopcorn\PassThePopcorn.cs" />
+    <Compile Include="Indexers\PassThePopcorn\PassThePopcornApi.cs" />
+    <Compile Include="Indexers\PassThePopcorn\PassThePopcornInfo.cs" />
+    <Compile Include="Indexers\PassThePopcorn\PassThePopcornParser.cs" />
+    <Compile Include="Indexers\PassThePopcorn\PassThePopcornRequestGenerator.cs" />
+    <Compile Include="Indexers\PassThePopcorn\PassThePopcornSettings.cs" />
+    <Compile Include="Indexers\HDBits\HDBits.cs" />
+    <Compile Include="Indexers\HDBits\HDBitsApi.cs" />
+    <Compile Include="Indexers\HDBits\HDBitsParser.cs" />
+    <Compile Include="Indexers\HDBits\HDBitsRequestGenerator.cs" />
+    <Compile Include="Indexers\HDBits\HDBitsSettings.cs" />
+    <Compile Include="Indexers\IIndexer.cs" />
+    <Compile Include="Indexers\IIndexerRequestGenerator.cs" />
+    <Compile Include="Indexers\IndexerBase.cs" />
+    <Compile Include="Indexers\IndexerDefaults.cs" />
+    <Compile Include="Indexers\IndexerDefinition.cs" />
+    <Compile Include="Indexers\IndexerFactory.cs" />
+    <Compile Include="Indexers\IndexerPageableRequest.cs" />
+    <Compile Include="Indexers\IndexerPageableRequestChain.cs" />
+    <Compile Include="Indexers\IndexerStatusRepository.cs" />
+    <Compile Include="Indexers\IndexerRepository.cs" />
+    <Compile Include="Indexers\IndexerRequest.cs" />
+    <Compile Include="Indexers\IndexerResponse.cs" />
+    <Compile Include="Indexers\IndexerSettingUpdatedEvent.cs" />
+    <Compile Include="Indexers\IndexerStatus.cs" />
+    <Compile Include="Indexers\IndexerStatusService.cs" />
+    <Compile Include="Indexers\IProcessIndexerResponse.cs" />
+    <Compile Include="Indexers\IPTorrents\IPTorrentsRequestGenerator.cs" />
+    <Compile Include="Indexers\IPTorrents\IPTorrents.cs" />
+    <Compile Include="Indexers\IPTorrents\IPTorrentsSettings.cs" />
+    <Compile Include="Indexers\ITorrentIndexerSettings.cs" />
+    <Compile Include="Indexers\Newznab\Newznab.cs" />
+    <Compile Include="Indexers\Newznab\NewznabCapabilities.cs" />
+    <Compile Include="Indexers\Newznab\NewznabCapabilitiesProvider.cs" />
+    <Compile Include="Indexers\Newznab\NewznabException.cs" />
+    <Compile Include="Indexers\Newznab\NewznabRequestGenerator.cs" />
+    <Compile Include="Indexers\Newznab\NewznabRssParser.cs" />
+    <Compile Include="Indexers\Newznab\NewznabSettings.cs" />
+    <Compile Include="Indexers\Exceptions\SizeParsingException.cs" />
+    <Compile Include="Indexers\Nyaa\NyaaRequestGenerator.cs" />
+    <Compile Include="Indexers\Omgwtfnzbs\OmgwtfnzbsRequestGenerator.cs" />
+    <Compile Include="Indexers\Nyaa\Nyaa.cs" />
+    <Compile Include="Indexers\Nyaa\NyaaSettings.cs" />
+    <Compile Include="Indexers\Omgwtfnzbs\Omgwtfnzbs.cs" />
+    <Compile Include="Indexers\Omgwtfnzbs\OmgwtfnzbsRssParser.cs" />
+    <Compile Include="Indexers\Omgwtfnzbs\OmgwtfnzbsSettings.cs" />
+    <Compile Include="Indexers\HttpIndexerBase.cs" />
+    <Compile Include="Indexers\TorrentPotato\TorrentPotato.cs" />
+    <Compile Include="Indexers\TorrentPotato\TorrentPotatoParser.cs" />
+    <Compile Include="Indexers\TorrentPotato\TorrentPotatoRequestGenerator.cs" />
+    <Compile Include="Indexers\TorrentPotato\TorrentPotatoResponse.cs" />
+    <Compile Include="Indexers\TorrentPotato\TorrentPotatoSettings.cs" />
+    <Compile Include="Indexers\Rarbg\Rarbg.cs" />
+    <Compile Include="Indexers\Rarbg\RarbgRequestGenerator.cs" />
+    <Compile Include="Indexers\Rarbg\RarbgResponse.cs" />
+    <Compile Include="Indexers\Rarbg\RarbgSettings.cs" />
+    <Compile Include="Indexers\Rarbg\RarbgParser.cs" />
+    <Compile Include="Indexers\Rarbg\RarbgTokenProvider.cs" />
+    <Compile Include="Indexers\XmlCleaner.cs" />
+    <Compile Include="Indexers\RssIndexerRequestGenerator.cs" />
+    <Compile Include="Indexers\RssParser.cs" />
+    <Compile Include="Indexers\RssSyncCommand.cs" />
+    <Compile Include="Indexers\RssSyncCompleteEvent.cs" />
+    <Compile Include="Indexers\RssSyncService.cs" />
+    <Compile Include="Indexers\TorrentRss\TorrentRssIndexer.cs" />
+    <Compile Include="Indexers\TorrentRss\TorrentRssIndexerParserSettings.cs" />
+    <Compile Include="Indexers\TorrentRss\TorrentRssIndexerRequestGenerator.cs" />
+    <Compile Include="Indexers\TorrentRss\TorrentRssIndexerSettings.cs" />
+    <Compile Include="Indexers\TorrentRss\TorrentRssParserFactory.cs" />
+    <Compile Include="Indexers\TorrentRss\TorrentRssSettingsDetector.cs" />
+    <Compile Include="Indexers\TorrentRssParser.cs" />
+    <Compile Include="Indexers\Torznab\Torznab.cs" />
+    <Compile Include="Indexers\Torznab\TorznabException.cs" />
+    <Compile Include="Indexers\Torznab\TorznabRssParser.cs" />
+    <Compile Include="Indexers\Torznab\TorznabSettings.cs" />
+    <Compile Include="Indexers\XElementExtensions.cs" />
+    <Compile Include="IndexerSearch\Definitions\AnimeEpisodeSearchCriteria.cs" />
+    <Compile Include="IndexerSearch\Definitions\DailyEpisodeSearchCriteria.cs" />
+    <Compile Include="IndexerSearch\Definitions\SearchCriteriaBase.cs" />
+    <Compile Include="IndexerSearch\Definitions\SeasonSearchCriteria.cs" />
+    <Compile Include="IndexerSearch\Definitions\SingleEpisodeSearchCriteria.cs" />
+    <Compile Include="IndexerSearch\Definitions\SpecialEpisodeSearchCriteria.cs" />
+    <Compile Include="IndexerSearch\EpisodeSearchCommand.cs" />
+    <Compile Include="IndexerSearch\EpisodeSearchService.cs" />
+    <Compile Include="IndexerSearch\MissingEpisodeSearchCommand.cs" />
+    <Compile Include="IndexerSearch\NzbSearchService.cs" />
+    <Compile Include="IndexerSearch\SeasonSearchCommand.cs" />
+    <Compile Include="IndexerSearch\SeasonSearchService.cs" />
+    <Compile Include="IndexerSearch\SeriesSearchCommand.cs" />
+    <Compile Include="IndexerSearch\SeriesSearchService.cs" />
+    <Compile Include="Instrumentation\Commands\ClearLogCommand.cs" />
+    <Compile Include="Instrumentation\Commands\DeleteLogFilesCommand.cs" />
+    <Compile Include="Instrumentation\Commands\DeleteUpdateLogFilesCommand.cs" />
+    <Compile Include="Instrumentation\DatabaseTarget.cs" />
+    <Compile Include="Instrumentation\DeleteLogFilesService.cs" />
+    <Compile Include="Instrumentation\Log.cs" />
+    <Compile Include="Instrumentation\LogRepository.cs" />
+    <Compile Include="Instrumentation\LogService.cs" />
+    <Compile Include="Instrumentation\ReconfigureLogging.cs" />
+    <Compile Include="Instrumentation\SlowRunningAsyncTargetWrapper.cs" />
+    <Compile Include="Jobs\ScheduledTaskRepository.cs" />
+    <Compile Include="Jobs\ScheduledTask.cs" />
+    <Compile Include="Jobs\Scheduler.cs" />
+    <Compile Include="Jobs\TaskManager.cs" />
+    <Compile Include="Lifecycle\ApplicationShutdownRequested.cs" />
+    <Compile Include="Lifecycle\ApplicationStartedEvent.cs" />
+    <Compile Include="Lifecycle\Commands\RestartCommand.cs" />
+    <Compile Include="Lifecycle\Commands\ShutdownCommand.cs" />
+    <Compile Include="Lifecycle\LifecycleService.cs" />
+    <Compile Include="MediaCover\CoverAlreadyExistsSpecification.cs" />
+    <Compile Include="MediaCover\MediaCover.cs" />
+    <Compile Include="MediaCover\ImageResizer.cs" />
+    <Compile Include="MediaCover\MediaCoverService.cs" />
+    <Compile Include="MediaCover\MediaCoversUpdatedEvent.cs" />
+    <Compile Include="MediaFiles\Commands\BackendCommandAttribute.cs" />
+    <Compile Include="MediaFiles\Commands\CleanUpRecycleBinCommand.cs" />
+    <Compile Include="MediaFiles\Commands\DownloadedMovieScanCommand.cs" />
+    <Compile Include="MediaFiles\Commands\RenameMovieCommand.cs" />
+    <Compile Include="MediaFiles\Commands\RenameMovieFilesCommand.cs" />
+    <Compile Include="MediaFiles\Commands\RescanMovieCommand.cs" />
+    <Compile Include="MediaFiles\DownloadedMovieCommandService.cs" />
+    <Compile Include="MediaFiles\DownloadedMovieImportService.cs" />
+    <Compile Include="MediaFiles\MovieFileMovingService.cs" />
+    <Compile Include="MediaFiles\Events\MovieDownloadedEvent.cs" />
+    <Compile Include="MediaFiles\Events\MovieFileAddedEvent.cs" />
+    <Compile Include="MediaFiles\Events\MovieFileDeletedEvent.cs" />
+    <Compile Include="MediaFiles\Events\MovieFolderCreatedEvent.cs" />
+    <Compile Include="MediaFiles\Events\MovieImportedEvent.cs" />
+    <Compile Include="MediaFiles\MovieFileRepository.cs" />
+    <Compile Include="MediaFiles\MovieFileMoveResult.cs" />
+    <Compile Include="MediaFiles\MovieFile.cs" />
+    <Compile Include="MediaFiles\EpisodeImport\ImportApprovedMovie.cs" />
+    <Compile Include="MediaFiles\EpisodeImport\ImportMode.cs" />
+    <Compile Include="MediaFiles\Commands\RenameFilesCommand.cs" />
+    <Compile Include="MediaFiles\Commands\RenameSeriesCommand.cs" />
+    <Compile Include="MediaFiles\Commands\RescanSeriesCommand.cs" />
+    <Compile Include="MediaFiles\DeleteMediaFileReason.cs" />
+    <Compile Include="MediaFiles\DiskScanService.cs">
+      <SubType>Code</SubType>
+    </Compile>
+    <Compile Include="MediaFiles\EpisodeFile.cs" />
+    <Compile Include="MediaFiles\EpisodeFileMoveResult.cs" />
+    <Compile Include="MediaFiles\EpisodeFileMovingService.cs" />
+    <Compile Include="MediaFiles\EpisodeImport\ImportResult.cs" />
+    <Compile Include="MediaFiles\EpisodeImport\IImportDecisionEngineSpecification.cs" />
+    <Compile Include="MediaFiles\EpisodeImport\ImportApprovedEpisodes.cs" />
+    <Compile Include="MediaFiles\EpisodeImport\ImportDecision.cs" />
+    <Compile Include="MediaFiles\EpisodeImport\ImportDecisionMaker.cs" />
+    <Compile Include="MediaFiles\EpisodeImport\ImportResultType.cs" />
+    <Compile Include="MediaFiles\EpisodeImport\Manual\ManualImportFile.cs" />
+    <Compile Include="MediaFiles\EpisodeImport\Manual\ManualImportCommand.cs" />
+    <Compile Include="MediaFiles\EpisodeImport\Manual\ManualImportItem.cs" />
+    <Compile Include="MediaFiles\EpisodeImport\Manual\ManualImportService.cs" />
+    <Compile Include="MediaFiles\EpisodeImport\DetectSample.cs" />
+    <Compile Include="MediaFiles\EpisodeImport\Manual\ManuallyImportedFile.cs" />
+    <Compile Include="MediaFiles\EpisodeImport\Specifications\FreeSpaceSpecification.cs" />
+    <Compile Include="MediaFiles\EpisodeImport\Specifications\MatchesFolderSpecification.cs" />
+    <Compile Include="MediaFiles\EpisodeImport\Specifications\FullSeasonSpecification.cs" />
+    <Compile Include="MediaFiles\EpisodeImport\Specifications\NotSampleSpecification.cs" />
+    <Compile Include="MediaFiles\EpisodeImport\Specifications\NotUnpackingSpecification.cs" />
+    <Compile Include="MediaFiles\EpisodeImport\Specifications\SameEpisodesImportSpecification.cs" />
+    <Compile Include="MediaFiles\EpisodeImport\Specifications\UnverifiedSceneNumberingSpecification.cs" />
+    <Compile Include="MediaFiles\EpisodeImport\Specifications\UpgradeSpecification.cs" />
+    <Compile Include="MediaFiles\Events\EpisodeDownloadedEvent.cs" />
+    <Compile Include="MediaFiles\Events\EpisodeFileAddedEvent.cs" />
+    <Compile Include="MediaFiles\Events\EpisodeFileDeletedEvent.cs" />
+    <Compile Include="MediaFiles\Events\EpisodeFolderCreatedEvent.cs" />
+    <Compile Include="MediaFiles\Events\EpisodeImportedEvent.cs" />
+    <Compile Include="MediaFiles\Events\MovieRenamedEvent.cs" />
+    <Compile Include="MediaFiles\Events\SeriesRenamedEvent.cs" />
+    <Compile Include="MediaFiles\Events\MovieScannedEvent.cs" />
+    <Compile Include="MediaFiles\Events\MovieScanSkippedEvent.cs" />
+    <Compile Include="MediaFiles\Events\SeriesScanSkippedEvent.cs" />
+    <Compile Include="MediaFiles\Events\SeriesScannedEvent.cs" />
+    <Compile Include="MediaFiles\FileDateType.cs" />
+    <Compile Include="MediaFiles\MediaFileAttributeService.cs" />
+    <Compile Include="MediaFiles\MediaFileExtensions.cs" />
+    <Compile Include="MediaFiles\MediaFileRepository.cs" />
+    <Compile Include="MediaFiles\MediaFileService.cs">
+      <SubType>Code</SubType>
+    </Compile>
+    <Compile Include="MediaFiles\MediaFileTableCleanupService.cs" />
+    <Compile Include="MediaFiles\MediaInfo\MediaInfoLib.cs" />
+    <Compile Include="MediaFiles\MediaInfo\MediaInfoModel.cs" />
+    <Compile Include="MediaFiles\MediaInfo\UpdateMediaInfoService.cs" />
+    <Compile Include="MediaFiles\MediaInfo\VideoFileInfoReader.cs" />
+    <Compile Include="MediaFiles\RecycleBinProvider.cs" />
+    <Compile Include="MediaFiles\RenameEpisodeFilePreview.cs" />
+    <Compile Include="MediaFiles\RenameEpisodeFileService.cs" />
+    <Compile Include="MediaFiles\RenameMovieFilePreview.cs" />
+    <Compile Include="MediaFiles\RenameMovieFileService.cs" />
+    <Compile Include="MediaFiles\SameFilenameException.cs" />
+    <Compile Include="MediaFiles\UpdateMovieFileService.cs" />
+    <Compile Include="MediaFiles\UpdateEpisodeFileService.cs" />
+    <Compile Include="MediaFiles\UpgradeMediaFileService.cs" />
+    <Compile Include="Messaging\Commands\BackendCommandAttribute.cs" />
+    <Compile Include="Messaging\Commands\CleanupCommandMessagingService.cs" />
+    <Compile Include="Messaging\Commands\Command.cs" />
+    <Compile Include="Messaging\Commands\CommandEqualityComparer.cs" />
+    <Compile Include="Messaging\Commands\CommandExecutor.cs" />
+    <Compile Include="Messaging\Commands\CommandFailedException.cs" />
+    <Compile Include="Messaging\Commands\MessagingCleanupCommand.cs" />
+    <Compile Include="Messaging\Commands\CommandModel.cs" />
+    <Compile Include="Messaging\Commands\CommandPriority.cs" />
+    <Compile Include="Messaging\Commands\CommandNotFoundException.cs" />
+    <Compile Include="Messaging\Commands\CommandQueue.cs" />
+    <Compile Include="Messaging\Commands\CommandStatus.cs" />
+    <Compile Include="Messaging\Commands\CommandRepository.cs" />
+    <Compile Include="Messaging\Commands\CommandQueueManager.cs" />
+    <Compile Include="Messaging\Commands\CommandTrigger.cs" />
+    <Compile Include="Messaging\Commands\IExecute.cs" />
+    <Compile Include="Messaging\Commands\TestCommand.cs" />
+    <Compile Include="Messaging\Commands\TestCommandExecutor.cs" />
+    <Compile Include="Messaging\Events\CommandExecutedEvent.cs" />
+    <Compile Include="Messaging\Events\EventAggregator.cs" />
+    <Compile Include="Messaging\Events\IEventAggregator.cs" />
+    <Compile Include="Messaging\Events\IHandle.cs" />
+    <Compile Include="Messaging\IProcessMessage.cs" />
+    <Compile Include="MetadataSource\IProvideMovieInfo.cs" />
+    <Compile Include="MetadataSource\ISearchForNewMovie.cs" />
+    <Compile Include="MetadataSource\PreDB\PreDBResult.cs" />
+    <Compile Include="MetadataSource\PreDB\PreDBSyncCommand.cs" />
+    <Compile Include="MetadataSource\PreDB\PreDBSyncEvent.cs" />
+    <Compile Include="MetadataSource\PreDB\PreDBService.cs" />
+    <Compile Include="MetadataSource\SkyHook\Resource\ActorResource.cs" />
+    <Compile Include="MetadataSource\SkyHook\Resource\ConfigurationResource.cs" />
+    <Compile Include="MetadataSource\SkyHook\Resource\EpisodeResource.cs" />
+    <Compile Include="MetadataSource\SkyHook\Resource\ImageResource.cs" />
+    <Compile Include="MetadataSource\SkyHook\Resource\RatingResource.cs" />
+    <Compile Include="MetadataSource\SkyHook\Resource\SeasonResource.cs" />
+    <Compile Include="MetadataSource\SkyHook\Resource\MovieResource.cs" />
+    <Compile Include="MetadataSource\SkyHook\Resource\ShowResource.cs" />
+    <Compile Include="MetadataSource\SkyHook\Resource\TimeOfDayResource.cs" />
+    <Compile Include="MetadataSource\SkyHook\Resource\TMDBResources.cs" />
+    <Compile Include="MetadataSource\SkyHook\SkyHookProxy.cs" />
+    <Compile Include="MetadataSource\SearchSeriesComparer.cs" />
+    <Compile Include="MetadataSource\SkyHook\SkyHookException.cs" />
+    <Compile Include="Extras\Metadata\Consumers\MediaBrowser\MediaBrowserMetadata.cs" />
+    <Compile Include="Extras\Metadata\Consumers\MediaBrowser\MediaBrowserMetadataSettings.cs" />
+    <Compile Include="Extras\Metadata\Consumers\Roksbox\RoksboxMetadata.cs" />
+    <Compile Include="Extras\Metadata\Consumers\Roksbox\RoksboxMetadataSettings.cs" />
+    <Compile Include="Extras\Metadata\Consumers\Wdtv\WdtvMetadata.cs" />
+    <Compile Include="Extras\Metadata\Consumers\Wdtv\WdtvMetadataSettings.cs" />
+    <Compile Include="Extras\Metadata\Consumers\Xbmc\XbmcMetadata.cs" />
+    <Compile Include="Extras\Metadata\Consumers\Xbmc\XbmcMetadataSettings.cs" />
+    <Compile Include="Extras\Metadata\ExistingMetadataImporter.cs" />
+    <Compile Include="Extras\Metadata\Files\CleanMetadataFileService.cs" />
+    <Compile Include="Extras\Metadata\Files\ImageFileResult.cs" />
+    <Compile Include="Extras\Metadata\Files\MetadataFileResult.cs" />
+    <Compile Include="Extras\Metadata\IMetadata.cs" />
+    <Compile Include="Extras\Metadata\MetadataBase.cs" />
+    <Compile Include="Extras\Metadata\MetadataDefinition.cs" />
+    <Compile Include="Extras\Metadata\MetadataFactory.cs" />
+    <Compile Include="Extras\Metadata\MetadataRepository.cs" />
+    <Compile Include="Extras\Metadata\MetadataService.cs" />
+    <Compile Include="Extras\Metadata\MetadataType.cs" />
+    <Compile Include="MetadataSource\IProvideSeriesInfo.cs" />
+    <Compile Include="MetadataSource\ISearchForNewSeries.cs" />
+    <Compile Include="MetadataSource\TmdbConfigurationService.cs" />
+    <Compile Include="NetImport\NetImportSyncCommand.cs" />
+    <Compile Include="Notifications\Join\JoinAuthException.cs" />
+    <Compile Include="Notifications\Join\JoinInvalidDeviceException.cs" />
+    <Compile Include="Notifications\Join\JoinResponseModel.cs" />
+    <Compile Include="Notifications\Join\Join.cs" />
+    <Compile Include="Notifications\Join\JoinException.cs" />
+    <Compile Include="Notifications\Join\JoinProxy.cs" />
+    <Compile Include="Notifications\Join\JoinSettings.cs" />
+    <Compile Include="Notifications\Boxcar\Boxcar.cs" />
+    <Compile Include="Notifications\Boxcar\BoxcarException.cs" />
+    <Compile Include="Notifications\Boxcar\BoxcarProxy.cs" />
+    <Compile Include="Notifications\Boxcar\BoxcarSettings.cs" />
+    <Compile Include="Notifications\GrabMessage.cs" />
+    <Compile Include="Notifications\Plex\Models\PlexIdentity.cs" />
+    <Compile Include="Notifications\Plex\Models\PlexResponse.cs" />
+    <Compile Include="Notifications\Plex\Models\PlexPreferences.cs" />
+    <Compile Include="Notifications\Plex\Models\PlexSectionItem.cs" />
+    <Compile Include="Notifications\Plex\Models\PlexSection.cs" />
+    <Compile Include="Notifications\Plex\PlexAuthenticationException.cs" />
+    <Compile Include="Notifications\CustomScript\CustomScript.cs" />
+    <Compile Include="Notifications\CustomScript\CustomScriptSettings.cs" />
+    <Compile Include="Notifications\Plex\PlexVersionException.cs" />
+    <Compile Include="Notifications\Plex\PlexHomeTheater.cs" />
+    <Compile Include="Notifications\Plex\PlexHomeTheaterSettings.cs" />
+    <Compile Include="Notifications\Plex\PlexClientService.cs" />
+    <Compile Include="Notifications\PushBullet\PushBulletException.cs" />
+    <Compile Include="Notifications\Slack\Payloads\Attachment.cs" />
+    <Compile Include="Notifications\Slack\Payloads\SlackPayload.cs" />
+    <Compile Include="Notifications\Slack\Slack.cs" />
+    <Compile Include="Notifications\Slack\SlackExeption.cs" />
+    <Compile Include="Notifications\Slack\SlackProxy.cs" />
+    <Compile Include="Notifications\Slack\SlackSettings.cs" />
+    <Compile Include="Notifications\Synology\SynologyException.cs" />
+    <Compile Include="Notifications\Synology\SynologyIndexer.cs" />
+    <Compile Include="Notifications\Synology\SynologyIndexerProxy.cs" />
+    <Compile Include="Notifications\Synology\SynologyIndexerSettings.cs" />
+    <Compile Include="Notifications\Telegram\InvalidResponseException.cs" />
+    <Compile Include="Notifications\Telegram\Telegram.cs" />
+    <Compile Include="Notifications\Telegram\TelegramService.cs" />
+    <Compile Include="Notifications\Telegram\TelegramSettings.cs" />
+    <Compile Include="Notifications\Twitter\OAuthToken.cs" />
+    <Compile Include="Notifications\Twitter\TwitterException.cs" />
+    <Compile Include="Notifications\Webhook\WebhookException.cs" />
+    <Compile Include="Notifications\Webhook\WebhookGrabPayload.cs" />
+    <Compile Include="Notifications\Webhook\WebhookImportPayload.cs" />
+    <Compile Include="Notifications\Webhook\WebhookMethod.cs" />
+    <Compile Include="Notifications\Webhook\WebhookMovieFile.cs" />
+    <Compile Include="Notifications\Webhook\WebhookPayload.cs" />
+    <Compile Include="Notifications\Webhook\WebhookProxy.cs" />
+    <Compile Include="Notifications\Webhook\WebhookRelease.cs" />
+    <Compile Include="Notifications\Webhook\WebhookMovie.cs" />
+    <Compile Include="Notifications\Webhook\WebhookRemoteMovie.cs" />
+    <Compile Include="Notifications\Webhook\WebhookSettings.cs" />
+    <Compile Include="Notifications\Webhook\Webhook.cs" />
+    <Compile Include="Organizer\NamingConfigRepository.cs" />
+    <Compile Include="Notifications\Twitter\Twitter.cs" />
+    <Compile Include="Notifications\Twitter\TwitterService.cs" />
+    <Compile Include="Notifications\Twitter\TwitterSettings.cs" />
+    <Compile Include="Parser\IsoLanguage.cs" />
+    <Compile Include="Parser\IsoLanguages.cs" />
+    <Compile Include="Parser\LanguageParser.cs" />
+    <Compile Include="Parser\Model\LocalMovie.cs" />
+    <Compile Include="Parser\Model\ParsedMovieInfo.cs" />
+    <Compile Include="Parser\Model\RemoteMovie.cs" />
+    <Compile Include="Parser\ParsingLeniency.cs" />
+    <Compile Include="Parser\RomanNumerals\ArabicRomanNumeral.cs" />
+    <Compile Include="Parser\RomanNumerals\IRomanNumeral.cs" />
+    <Compile Include="Parser\RomanNumerals\RomanNumeral.cs" />
+    <Compile Include="Parser\RomanNumerals\RomanNumeralParser.cs" />
+    <Compile Include="Parser\RomanNumerals\SimpleArabicNumeral.cs" />
+    <Compile Include="Parser\RomanNumerals\SimpleRomanNumeral.cs" />
+    <Compile Include="Profiles\Delay\DelayProfile.cs" />
+    <Compile Include="Profiles\Delay\DelayProfileService.cs" />
+    <Compile Include="Profiles\Delay\DelayProfileTagInUseValidator.cs" />
+    <Compile Include="Profiles\ProfileRepository.cs" />
+    <Compile Include="ProgressMessaging\ProgressMessageContext.cs" />
+    <Compile Include="Qualities\QualitySource.cs" />
+    <Compile Include="Qualities\Revision.cs" />
+    <Compile Include="RemotePathMappings\RemotePathMapping.cs" />
+    <Compile Include="RemotePathMappings\RemotePathMappingRepository.cs" />
+    <Compile Include="RemotePathMappings\RemotePathMappingService.cs" />
+    <Compile Include="MediaFiles\TorrentInfo\TorrentFileInfoReader.cs" />
+    <Compile Include="Notifications\DownloadMessage.cs" />
+    <Compile Include="Notifications\Email\Email.cs">
+      <SubType>Code</SubType>
+    </Compile>
+    <Compile Include="Notifications\Email\EmailService.cs">
+      <SubType>Code</SubType>
+    </Compile>
+    <Compile Include="Notifications\Email\EmailSettings.cs" />
+    <Compile Include="Notifications\Growl\Growl.cs">
+      <SubType>Code</SubType>
+    </Compile>
+    <Compile Include="Notifications\Growl\GrowlService.cs">
+      <SubType>Code</SubType>
+    </Compile>
+    <Compile Include="Notifications\Growl\GrowlSettings.cs" />
+    <Compile Include="Notifications\INotification.cs" />
+    <Compile Include="Notifications\MediaBrowser\MediaBrowser.cs" />
+    <Compile Include="Notifications\MediaBrowser\MediaBrowserProxy.cs" />
+    <Compile Include="Notifications\MediaBrowser\MediaBrowserService.cs" />
+    <Compile Include="Notifications\MediaBrowser\MediaBrowserSettings.cs" />
+    <Compile Include="Notifications\NotificationBase.cs">
+      <SubType>Code</SubType>
+    </Compile>
+    <Compile Include="Notifications\NotificationDefinition.cs" />
+    <Compile Include="Notifications\NotificationFactory.cs" />
+    <Compile Include="Notifications\NotificationRepository.cs" />
+    <Compile Include="Notifications\NotificationService.cs" />
+    <Compile Include="Notifications\NotifyMyAndroid\NotifyMyAndroid.cs" />
+    <Compile Include="Notifications\NotifyMyAndroid\NotifyMyAndroidPriority.cs" />
+    <Compile Include="Notifications\NotifyMyAndroid\NotifyMyAndroidProxy.cs" />
+    <Compile Include="Notifications\NotifyMyAndroid\NotifyMyAndroidSettings.cs" />
+    <Compile Include="Notifications\Plex\PlexClient.cs">
+      <SubType>Code</SubType>
+    </Compile>
+    <Compile Include="Notifications\Plex\PlexClientSettings.cs" />
+    <Compile Include="Notifications\Plex\PlexError.cs" />
+    <Compile Include="Notifications\Plex\PlexException.cs" />
+    <Compile Include="Notifications\Plex\PlexServer.cs" />
+    <Compile Include="Notifications\Plex\PlexServerProxy.cs" />
+    <Compile Include="Notifications\Plex\PlexServerSettings.cs" />
+    <Compile Include="Notifications\Plex\PlexServerService.cs" />
+    <Compile Include="Notifications\Plex\PlexUser.cs" />
+    <Compile Include="Notifications\Prowl\InvalidApiKeyException.cs" />
+    <Compile Include="Notifications\Prowl\Prowl.cs">
+      <SubType>Code</SubType>
+    </Compile>
+    <Compile Include="Notifications\Prowl\ProwlPriority.cs" />
+    <Compile Include="Notifications\Prowl\ProwlService.cs">
+      <SubType>Code</SubType>
+    </Compile>
+    <Compile Include="Notifications\Prowl\ProwlSettings.cs" />
+    <Compile Include="Notifications\Pushalot\Pushalot.cs" />
+    <Compile Include="Notifications\Pushalot\PushalotPriority.cs" />
+    <Compile Include="Notifications\Pushalot\PushalotProxy.cs" />
+    <Compile Include="Notifications\Pushalot\PushalotResponse.cs" />
+    <Compile Include="Notifications\Pushalot\PushalotSettings.cs" />
+    <Compile Include="Notifications\PushBullet\PushBullet.cs" />
+    <Compile Include="Notifications\PushBullet\PushBulletProxy.cs" />
+    <Compile Include="Notifications\PushBullet\PushBulletSettings.cs" />
+    <Compile Include="Notifications\Pushover\InvalidResponseException.cs" />
+    <Compile Include="Notifications\Pushover\Pushover.cs" />
+    <Compile Include="Notifications\Pushover\PushoverPriority.cs" />
+    <Compile Include="Notifications\Pushover\PushoverService.cs" />
+    <Compile Include="Notifications\Pushover\PushoverSettings.cs" />
+    <Compile Include="Notifications\Xbmc\XbmcJsonException.cs" />
+    <Compile Include="Notifications\Xbmc\IApiProvider.cs" />
+    <Compile Include="Notifications\Xbmc\InvalidXbmcVersionException.cs" />
+    <Compile Include="Notifications\Xbmc\JsonApiProvider.cs" />
+    <Compile Include="Notifications\Xbmc\Model\ActivePlayer.cs" />
+    <Compile Include="Notifications\Xbmc\Model\ActivePlayersDharmaResult.cs" />
+    <Compile Include="Notifications\Xbmc\Model\ActivePlayersEdenResult.cs" />
+    <Compile Include="Notifications\Xbmc\Model\ErrorResult.cs" />
+    <Compile Include="Notifications\Xbmc\Model\VersionResult.cs" />
+    <Compile Include="Notifications\Xbmc\Model\XbmcJsonResult.cs" />
+    <Compile Include="Notifications\Xbmc\Model\XbmcVersion.cs" />
+    <Compile Include="Notifications\Xbmc\Xbmc.cs">
+      <SubType>Code</SubType>
+    </Compile>
+    <Compile Include="Notifications\Xbmc\XbmcJsonApiProxy.cs" />
+    <Compile Include="Notifications\Xbmc\XbmcService.cs">
+      <SubType>Code</SubType>
+    </Compile>
+    <Compile Include="Notifications\Xbmc\XbmcSettings.cs" />
+    <Compile Include="Organizer\AbsoluteEpisodeFormat.cs" />
+    <Compile Include="Organizer\BasicNamingConfig.cs" />
+    <Compile Include="Organizer\EpisodeFormat.cs" />
+    <Compile Include="Organizer\EpisodeSortingType.cs" />
+    <Compile Include="Organizer\Exception.cs" />
+    <Compile Include="Organizer\FileNameBuilder.cs" />
+    <Compile Include="Organizer\FileNameBuilderTokenEqualityComparer.cs" />
+    <Compile Include="Organizer\FileNameSampleService.cs" />
+    <Compile Include="Organizer\FileNameValidation.cs" />
+    <Compile Include="Organizer\FileNameValidationService.cs" />
+    <Compile Include="Organizer\NamingConfig.cs" />
+    <Compile Include="Organizer\NamingConfigService.cs" />
+    <Compile Include="Organizer\SampleResult.cs" />
+    <Compile Include="Parser\InvalidDateException.cs" />
+    <Compile Include="Parser\Language.cs" />
+    <Compile Include="Parser\Model\LocalEpisode.cs" />
+    <Compile Include="Parser\Model\ParsedEpisodeInfo.cs" />
+    <Compile Include="Parser\Model\ReleaseInfo.cs" />
+    <Compile Include="Parser\Model\RemoteEpisode.cs" />
+    <Compile Include="Parser\Model\SeriesTitleInfo.cs" />
+    <Compile Include="Parser\Model\TorrentInfo.cs" />
+    <Compile Include="Parser\Parser.cs" />
+    <Compile Include="Parser\ParsingService.cs" />
+    <Compile Include="Parser\SceneChecker.cs" />
+    <Compile Include="Parser\QualityParser.cs" />
+    <Compile Include="Profiles\Profile.cs" />
+    <Compile Include="Profiles\ProfileInUseException.cs" />
+    <Compile Include="Profiles\ProfileQualityItem.cs" />
+    <Compile Include="Profiles\Delay\DelayProfileRepository.cs" />
+    <Compile Include="Profiles\ProfileService.cs" />
+    <Compile Include="ProgressMessaging\CommandUpdatedEvent.cs" />
+    <Compile Include="ProgressMessaging\ProgressMessageTarget.cs" />
+    <Compile Include="Properties\AssemblyInfo.cs" />
+    <Compile Include="Qualities\QualitiesBelowCutoff.cs" />
+    <Compile Include="Qualities\Quality.cs" />
+    <Compile Include="Qualities\QualityDefinition.cs" />
+    <Compile Include="Qualities\QualityDefinitionRepository.cs" />
+    <Compile Include="Qualities\QualityDefinitionService.cs">
+      <SubType>Code</SubType>
+    </Compile>
+    <Compile Include="Qualities\QualityModel.cs" />
+    <Compile Include="Qualities\QualityModelComparer.cs" />
+    <Compile Include="Queue\Queue.cs" />
+    <Compile Include="Queue\QueueService.cs" />
+    <Compile Include="Queue\QueueUpdatedEvent.cs" />
+    <Compile Include="Restrictions\Restriction.cs" />
+    <Compile Include="Restrictions\RestrictionRepository.cs" />
+    <Compile Include="Restrictions\RestrictionService.cs" />
+    <Compile Include="Rest\JsonNetSerializer.cs" />
+    <Compile Include="Rest\RestClientFactory.cs" />
+    <Compile Include="Rest\RestException.cs" />
+    <Compile Include="Rest\RestSharpExtensions.cs" />
+    <Compile Include="RootFolders\RootFolder.cs" />
+    <Compile Include="RootFolders\RootFolderRepository.cs" />
+    <Compile Include="RootFolders\RootFolderService.cs">
+      <SubType>Code</SubType>
+    </Compile>
+    <Compile Include="RootFolders\UnmappedFolder.cs" />
+    <Compile Include="Security.cs" />
+    <Compile Include="MovieStats\SeasonStatistics.cs" />
+    <Compile Include="MovieStats\MovieStatistics.cs" />
+    <Compile Include="MovieStats\MovieStatisticsRepository.cs" />
+    <Compile Include="MovieStats\MovieStatisticsService.cs" />
+    <Compile Include="SeriesStats\SeasonStatistics.cs" />
+    <Compile Include="SeriesStats\SeriesStatistics.cs" />
+    <Compile Include="SeriesStats\SeriesStatisticsRepository.cs" />
+    <Compile Include="SeriesStats\SeriesStatisticsService.cs" />
+    <Compile Include="Tags\Tag.cs" />
+    <Compile Include="Tags\TagRepository.cs" />
+    <Compile Include="Tags\TagService.cs" />
+    <Compile Include="Tags\TagsUpdatedEvent.cs" />
+    <Compile Include="ThingiProvider\ConfigContractNotFoundException.cs" />
+    <Compile Include="ThingiProvider\Events\ProviderDeletedEvent.cs" />
+    <Compile Include="ThingiProvider\Events\ProviderUpdatedEvent.cs" />
+    <Compile Include="ThingiProvider\IProvider.cs" />
+    <Compile Include="ThingiProvider\IProviderConfig.cs" />
+    <Compile Include="ThingiProvider\IProviderFactory.cs" />
+    <Compile Include="ThingiProvider\IProviderRepository.cs" />
+    <Compile Include="ThingiProvider\NullConfig.cs" />
+    <Compile Include="ThingiProvider\ProviderDefinition.cs" />
+    <Compile Include="ThingiProvider\ProviderFactory.cs" />
+    <Compile Include="ThingiProvider\ProviderMessage.cs" />
+    <Compile Include="ThingiProvider\ProviderRepository.cs" />
+    <Compile Include="TinyTwitter.cs" />
+    <Compile Include="Tv\Actor.cs" />
+    <Compile Include="Tv\AddSeriesOptions.cs" />
+    <Compile Include="Tv\Commands\MoveSeriesCommand.cs" />
+    <Compile Include="Tv\Commands\RefreshMovieCommand.cs" />
+    <Compile Include="Tv\Commands\RefreshSeriesCommand.cs" />
+    <Compile Include="Tv\Episode.cs" />
+    <Compile Include="Tv\EpisodeAddedService.cs" />
+    <Compile Include="Tv\EpisodeCutoffService.cs" />
+    <Compile Include="Tv\EpisodeMonitoredService.cs" />
+    <Compile Include="Tv\EpisodeRepository.cs">
+      <SubType>Code</SubType>
+    </Compile>
+    <Compile Include="Tv\EpisodeService.cs" />
+    <Compile Include="Tv\Events\EpisodeInfoRefreshedEvent.cs" />
+    <Compile Include="Tv\Events\MovieAddedEvent.cs" />
+    <Compile Include="Tv\Events\SeriesAddedEvent.cs" />
+    <Compile Include="Tv\Events\MovieDeletedEvent.cs" />
+    <Compile Include="Tv\Events\SeriesDeletedEvent.cs" />
+    <Compile Include="Tv\Events\MovieEditedEvent.cs" />
+    <Compile Include="Tv\Events\SeriesEditedEvent.cs" />
+    <Compile Include="Tv\Events\SeriesMovedEvent.cs" />
+    <Compile Include="Tv\Events\MovieRefreshStartingEvent.cs" />
+    <Compile Include="Tv\Events\SeriesRefreshStartingEvent.cs" />
+    <Compile Include="Tv\Events\MovieUpdateEvent.cs" />
+    <Compile Include="Tv\Events\SeriesUpdatedEvent.cs" />
+    <Compile Include="Tv\MonitoringOptions.cs" />
+    <Compile Include="Tv\MoveSeriesService.cs" />
+    <Compile Include="Tv\MovieCutoffService.cs" />
+    <Compile Include="Tv\Ratings.cs" />
+    <Compile Include="Tv\RefreshEpisodeService.cs" />
+    <Compile Include="Tv\RefreshMovieService.cs" />
+    <Compile Include="Tv\RefreshSeriesService.cs" />
+    <Compile Include="Tv\Season.cs" />
+    <Compile Include="Tv\Movie.cs" />
+    <Compile Include="Tv\Series.cs" />
+    <Compile Include="Tv\MovieAddedHandler.cs" />
+    <Compile Include="Tv\SeriesAddedHandler.cs" />
+    <Compile Include="Tv\MovieRepository.cs" />
+    <Compile Include="Tv\MovieEditedService.cs" />
+    <Compile Include="Tv\MovieScannedHandler.cs" />
+    <Compile Include="Tv\SeriesScannedHandler.cs" />
+    <Compile Include="Tv\SeriesEditedService.cs" />
+    <Compile Include="Tv\SeriesRepository.cs" />
+    <Compile Include="Tv\MovieService.cs" />
+    <Compile Include="Tv\SeriesService.cs">
+      <SubType>Code</SubType>
+    </Compile>
+    <Compile Include="Tv\MovieStatusType.cs" />
+    <Compile Include="Tv\SeriesStatusType.cs" />
+    <Compile Include="Tv\MovieTitleNormalizer.cs" />
+    <Compile Include="Tv\SeriesTitleNormalizer.cs" />
+    <Compile Include="Tv\SeriesTypes.cs" />
+    <Compile Include="Tv\ShouldRefreshMovie.cs" />
+    <Compile Include="Tv\ShouldRefreshSeries.cs" />
+    <Compile Include="Update\Commands\ApplicationUpdateCommand.cs" />
+    <Compile Include="Update\InstallUpdateService.cs" />
+    <Compile Include="Update\RecentUpdateProvider.cs" />
+    <Compile Include="Update\UpdateAbortedException.cs" />
+    <Compile Include="Update\UpdateChanges.cs" />
+    <Compile Include="Update\UpdateCheckService.cs" />
+    <Compile Include="Update\UpdateFolderNotWritableException.cs" />
+    <Compile Include="Update\UpdateMechanism.cs" />
+    <Compile Include="Update\UpdatePackage.cs" />
+    <Compile Include="Update\UpdatePackageAvailable.cs" />
+    <Compile Include="Update\UpdatePackageProvider.cs" />
+    <Compile Include="Update\UpdateVerification.cs" />
+    <Compile Include="Update\UpdateVerificationFailedException.cs" />
+    <Compile Include="Validation\FolderValidator.cs" />
+    <Compile Include="Validation\IpValidation.cs" />
+    <Compile Include="Validation\LanguageValidator.cs" />
+    <Compile Include="Validation\NzbDroneValidationExtensions.cs" />
+    <Compile Include="Validation\NzbDroneValidationFailure.cs" />
+    <Compile Include="Validation\NzbDroneValidationResult.cs" />
+    <Compile Include="Validation\NzbDroneValidationState.cs" />
+    <Compile Include="Validation\Paths\MappedNetworkDriveValidator.cs" />
+    <Compile Include="Validation\Paths\DroneFactoryValidator.cs" />
+    <Compile Include="Validation\Paths\FolderWritableValidator.cs" />
+    <Compile Include="Validation\Paths\PathExistsValidator.cs" />
+    <Compile Include="Validation\Paths\PathValidator.cs" />
+    <Compile Include="Validation\Paths\MoviePathValidation.cs" />
+    <Compile Include="Validation\Paths\MovieAncestorValidator.cs" />
+    <Compile Include="Validation\Paths\MovieExistsValidator.cs" />
+    <Compile Include="Validation\Paths\StartupFolderValidator.cs" />
+    <Compile Include="Validation\Paths\RootFolderValidator.cs" />
+    <Compile Include="Validation\Paths\SeriesAncestorValidator.cs" />
+    <Compile Include="Validation\Paths\SeriesExistsValidator.cs" />
+    <Compile Include="Validation\Paths\SeriesPathValidator.cs" />
+    <Compile Include="Validation\ProfileExistsValidator.cs" />
+    <Compile Include="Validation\RuleBuilderExtensions.cs" />
+    <Compile Include="Validation\UrlValidator.cs" />
+    <Compile Include="Datastore\Migration\131_make_parsed_episode_info_nullable.cs" />
+    <Compile Include="Housekeeping\Housekeepers\FixWronglyMatchedMovieFiles.cs" />
+    <Compile Include="Datastore\Migration\135_add_haspredbentry_to_movies.cs" />
+    <Compile Include="MediaFiles\Commands\RenameMovieFolderCommand.cs" />
+    <Compile Include="Tv\QueryExtensions.cs" />
+    <Compile Include="Datastore\Migration\136_add_pathstate_to_movies.cs" />
+    <Compile Include="MetadataSource\IDiscoverNewMovies.cs" />
+    <Compile Include="Datastore\Migration\137_add_import_exclusions_table.cs" />
+    <Compile Include="NetImport\ImportExclusions\ImportExclusion.cs" />
+    <Compile Include="NetImport\ImportExclusions\ImportExclusionsRepository.cs" />
+    <Compile Include="NetImport\ImportExclusions\ImportExclusionsService.cs" />
+    <Compile Include="Datastore\Migration\138_add_physical_release_note.cs" />
+    <Compile Include="Indexers\IIndexerSettings.cs" />
+    <Compile Include="NetImport\Radarr\RadarrLists.cs" />
+    <Compile Include="NetImport\Radarr\RadarrParser.cs" />
+    <Compile Include="NetImport\Radarr\RadarrRequestGenerator.cs" />
+    <Compile Include="NetImport\Radarr\RadarrSettings.cs" />
+    <Compile Include="MetadataSource\RadarrAPI\RadarrResources.cs" />
+    <Compile Include="MetadataSource\RadarrAPI\RadarrAPIClient.cs" />
+    <Compile Include="Datastore\Migration\139_fix_indexer_baseurl.cs" />
+    <Compile Include="Notifications\Xbmc\Model\XbmcMovie.cs" />
+    <Compile Include="Notifications\Xbmc\Model\MovieResponse.cs" />
+    <Compile Include="Notifications\Xbmc\Model\MovieResult.cs" />
+  </ItemGroup>
+  <ItemGroup>
+    <BootstrapperPackage Include=".NETFramework,Version=v4.0,Profile=Client">
+      <Visible>False</Visible>
+      <ProductName>Microsoft .NET Framework 4 Client Profile %28x86 and x64%29</ProductName>
+      <Install>true</Install>
+    </BootstrapperPackage>
+    <BootstrapperPackage Include="Microsoft.Net.Client.3.5">
+      <Visible>False</Visible>
+      <ProductName>.NET Framework 3.5 SP1 Client Profile</ProductName>
+      <Install>false</Install>
+    </BootstrapperPackage>
+    <BootstrapperPackage Include="Microsoft.Net.Framework.3.5.SP1">
+      <Visible>False</Visible>
+      <ProductName>.NET Framework 3.5 SP1</ProductName>
+      <Install>false</Install>
+    </BootstrapperPackage>
+    <BootstrapperPackage Include="Microsoft.Windows.Installer.3.1">
+      <Visible>False</Visible>
+      <ProductName>Windows Installer 3.1</ProductName>
+      <Install>true</Install>
+    </BootstrapperPackage>
+  </ItemGroup>
+  <ItemGroup>
+    <None Include="App.config" />
+    <None Include="NzbDrone.Core.dll.config">
+      <CopyToOutputDirectory>Always</CopyToOutputDirectory>
+    </None>
+    <None Include="packages.config" />
+    <None Include="Properties\AnalysisRules.ruleset" />
+  </ItemGroup>
+  <ItemGroup>
+    <Service Include="{508349B6-6B84-4DF5-91F0-309BEEBAD82D}" />
+  </ItemGroup>
+  <ItemGroup>
+    <ProjectReference Include="..\Marr.Data\Marr.Data.csproj">
+      <Project>{F6FC6BE7-0847-4817-A1ED-223DC647C3D7}</Project>
+      <Name>Marr.Data</Name>
+    </ProjectReference>
+    <ProjectReference Include="..\MonoTorrent\MonoTorrent.csproj">
+      <Project>{411a9e0e-fdc6-4e25-828a-0c2cd1cd96f8}</Project>
+      <Name>MonoTorrent</Name>
+    </ProjectReference>
+    <ProjectReference Include="..\NzbDrone.Common\NzbDrone.Common.csproj">
+      <Project>{F2BE0FDF-6E47-4827-A420-DD4EF82407F8}</Project>
+      <Name>NzbDrone.Common</Name>
+    </ProjectReference>
+  </ItemGroup>
+  <ItemGroup>
+    <EmbeddedResource Include="..\..\Logo\64.png">
+      <Link>Resources\Logo\64.png</Link>
+    </EmbeddedResource>
+  </ItemGroup>
+  <ItemGroup>
+    <Content Include="..\Libraries\MediaInfo\MediaInfo.dll">
+      <Link>MediaInfo.dll</Link>
+      <CopyToOutputDirectory>PreserveNewest</CopyToOutputDirectory>
+    </Content>
+    <Content Include="..\Libraries\MediaInfo\libmediainfo.0.dylib">
+      <Link>libmediainfo.0.dylib</Link>
+      <CopyToOutputDirectory>PreserveNewest</CopyToOutputDirectory>
+    </Content>
+    <Content Include="..\Libraries\Sqlite\libsqlite3.0.dylib">
+      <Link>libsqlite3.0.dylib</Link>
+      <CopyToOutputDirectory>PreserveNewest</CopyToOutputDirectory>
+    </Content>
+    <Compile Include="Notifications\Telegram\TelegramError.cs" />
+  </ItemGroup>
+  <ItemGroup />
+  <ItemGroup />
+  <Import Project="$(MSBuildToolsPath)\Microsoft.CSharp.targets" />
+  <PropertyGroup>
+    <PostBuildEvent>
+    </PostBuildEvent>
+  </PropertyGroup>
   <!-- To modify your build process, add your task inside one of the targets below and uncomment it. 
        Other similar extension points exist, see Microsoft.Common.targets.
   <Target Name="BeforeBuild">
   </Target>
   <Target Name="AfterBuild">
   </Target>
-  -->
+  -->
 </Project>
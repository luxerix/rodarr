--- conflicted
+++ resolved
@@ -1,478 +1,476 @@
-var _ = require('underscore');
-var Marionette = require('marionette');
-var Backgrid = require('backgrid');
-var PosterCollectionView = require('./Posters/SeriesPostersCollectionView');
-var ListCollectionView = require('./Overview/SeriesOverviewCollectionView');
-var EmptyView = require('./EmptyView');
-var MoviesCollection = require('../MoviesCollection');
-<<<<<<< HEAD
-var FullMovieCollection = require('../FullMovieCollection');
-var InCinemasCell = require('../../Cells/InCinemasCell');
-=======
-//var FullMovieCollection = require('../FullMovieCollection');
-//var InCinemasCell = require('../../Cells/InCinemasCell');
-var RelativeDateCell = require('../../Cells/RelativeDateCell');
->>>>>>> 349dd121
-var MovieTitleCell = require('../../Cells/MovieTitleCell');
-var TemplatedCell = require('../../Cells/TemplatedCell');
-var ProfileCell = require('../../Cells/ProfileCell');
-var MovieLinksCell = require('../../Cells/MovieLinksCell');
-var MovieActionCell = require('../../Cells/MovieActionCell');
-var MovieStatusCell = require('../../Cells/MovieStatusCell');
-var MovieDownloadStatusCell = require('../../Cells/MovieDownloadStatusCell');
-var DownloadedQualityCell = require('../../Cells/DownloadedQualityCell');
-var FooterView = require('./FooterView');
-var GridPager = require('../../Shared/Grid/Pager');
-var FooterModel = require('./FooterModel');
-var ToolbarLayout = require('../../Shared/Toolbar/ToolbarLayout');
-require('../../Mixins/backbone.signalr.mixin');
-
-//var MoviesCollectionClient = require('../MoviesCollectionClient');
-
-
-//this variable prevents double fetching the FullMovieCollection on first load
-//var shownOnce = false;
-//require('../Globals');
-window.shownOnce = false;
-module.exports = Marionette.Layout.extend({
-    template : 'Movies/Index/MoviesIndexLayoutTemplate',
-
-    regions : {
-        seriesRegion : '#x-series',
-        toolbar      : '#x-toolbar',
-        toolbar2     : '#x-toolbar2',
-        footer       : '#x-series-footer',
-        pager : "#x-movie-pager",
-        pagerTop : "#x-movie-pager-top"
-    },
-
-    columns : [
-        {
-            name  : 'status',
-            label : '',
-            cell  : MovieStatusCell
-        },
-        {
-            name      : 'title',
-            label     : 'Title',
-            cell      : MovieTitleCell,
-            cellValue : 'this',
-        },
-        {
-            name  : 'added',
-            label : 'Date Added',
-            cell  : RelativeDateCell
-        },        
-        {
-          name : "downloadedQuality",
-          label : "Downloaded",
-          cell : DownloadedQualityCell,
-          sortable : true
-        },
-        {
-            name  : 'profileId',
-            label : 'Profile',
-            cell  : ProfileCell
-        },
-        {
-            name  : 'inCinemas',
-            label : 'In Cinemas',
-            cell  : RelativeDateCell
-        },
-        {
-            name      : 'this',
-            label     : 'Links',
-            cell      : MovieLinksCell,
-            className : "movie-links-cell",
-            sortable : false,
-        },
-        {
-          name        : "this",
-          label       : "Status",
-          cell        : MovieDownloadStatusCell,
-          sortable : false,
-          sortValue : function(m, k) {
-            if (m.get("downloaded")) {
-              return -1;
-            }
-            return 0;
-          }
-        },
-        {
-            name     : 'this',
-            label    : '',
-            sortable : false,
-            cell     : MovieActionCell
-        }
-    ],
-
-    leftSideButtons : {
-        type       : 'default',
-        storeState : false,
-        collapse   : true,
-        items      : [
-            {
-                title : 'Add Movie',
-                icon  : 'icon-sonarr-add',
-                route : 'addmovies'
-            },
-            {
-                title : 'Movie Editor',
-                icon  : 'icon-sonarr-edit',
-                route : 'movieeditor'
-            },
-            {
-                title        : 'RSS Sync',
-                icon         : 'icon-sonarr-rss',
-                command      : 'rsssync',
-                errorMessage : 'RSS Sync Failed!'
-            },
-            {
-                title          : 'Update Library',
-                icon           : 'icon-sonarr-refresh',
-                command        : 'refreshmovie',
-                successMessage : 'Library was updated!',
-                errorMessage   : 'Library update failed!'
-            }
-        ]
-    },
-
-    initialize : function() {
-    	//this variable prevents us from showing the list before seriesCollection has been fetched the first time
-        this.seriesCollection = MoviesCollection;//.clone();
-        this.seriesCollection.bindSignalR();
-
-	    this.listenTo(FullMovieCollection, 'sync', function() {
-			this._showFooter();
-		});
-
-        this.listenTo(this.seriesCollection, 'sync', function(model, collection, options) {
-            this._renderView();
-			//MoviesCollectionClient.fetch();
-        });
-        this.listenTo(this.seriesCollection, "change", function(model) {
-			if (model.get('saved'))	{
-				model.set('saved', false);
-				this.seriesCollection.fetch();
-				//FullMovieCollection.fetch({reset : true });
-				//this._showFooter();
-				var m = FullMovieCollection.findWhere( { tmdbId : model.get('tmdbId') });
-				m.set('monitored', model.get('monitored'));
-				m.set('minimumAvailability', model.get('minimumAvailability'));
-				m.set( {profileId : model.get('profileId') } );
-
-				this._showFooter();
-			}
-		});
-
-
-        this.listenTo(this.seriesCollection, 'remove', function(model, collection, options) {
-			if (model.get('deleted')) {
-				this.seriesCollection.fetch(); //need to do this so that the page shows a full page and the 'total records' number is updated
-				//FullMovieCollection.fetch({reset : true}); //need to do this to update the footer
-				FullMovieCollection.remove(model);
-				this._showFooter();
-			}
-
-        });
-
-        this.sortingOptions = {
-            type           : 'sorting',
-            storeState     : false,
-            viewCollection : this.seriesCollection,
-            callback : this._sort,
-            items          : [
-                {
-                    title : 'Title',
-                    name  : 'title'
-                },
-                {
-                    title: 'Downloaded',
-                    name: 'downloadedQuality'
-                },
-                {
-                    title : 'Profile',
-                    name  : 'profileId'
-                },
-                {
-                    title : 'In Cinemas',
-                    name  : 'inCinemas'
-                },
-                /*{
-                  title : "Status",
-                  name : "status",
-                }*/
-            ]
-        };
-
-        this.filteringOptions = {
-            type          : 'radio',
-            storeState    : true,
-            menuKey       : 'series.filterMode',
-            defaultAction : 'all',
-            items         : [
-                {
-                    key      : 'all',
-                    title    : '',
-                    tooltip  : 'All',
-                    icon     : 'icon-sonarr-all',
-                    callback : this._setFilter
-                },
-                {
-                    key      : 'monitored',
-                    title    : '',
-                    tooltip  : 'Monitored Only',
-                    icon     : 'icon-sonarr-monitored',
-                    callback : this._setFilter
-                },
-                {
-                    key      : 'missing',
-                    title    : '',
-                    tooltip  : 'Missing Only',
-                    icon     : 'icon-sonarr-missing',
-                    callback : this._setFilter
-                },
-                {
-                    key      : 'released',
-                    title    : '',
-                    tooltip  : 'Released',
-                    icon     : 'icon-sonarr-movie-released',
-                    callback : this._setFilter
-                },
-                {
-                    key      : 'announced',
-                    title    : '',
-                    tooltip  : 'Announced',
-                    icon     : 'icon-sonarr-movie-announced',
-                    callback : this._setFilter
-                },
-                {
-                    key      : 'cinemas',
-                    title    : '',
-                    tooltip  : 'In Cinemas',
-                    icon     : 'icon-sonarr-movie-cinemas',
-                    callback : this._setFilter
-                }
-            ]
-        };
-
-        this.viewButtons = {
-            type          : 'radio',
-            storeState    : true,
-            menuKey       : 'seriesViewMode',
-            defaultAction : 'listView',
-            items         : [
-                {
-                    key      : 'posterView',
-                    title    : '',
-                    tooltip  : 'Posters',
-                    icon     : 'icon-sonarr-view-poster',
-                    callback : this._showPosters
-                },
-                {
-                    key      : 'listView',
-                    title    : '',
-                    tooltip  : 'Overview List',
-                    icon     : 'icon-sonarr-view-list',
-                    callback : this._showList
-                },
-                {
-                    key      : 'tableView',
-                    title    : '',
-                    tooltip  : 'Table',
-                    icon     : 'icon-sonarr-view-table',
-                    callback : this._showTable
-                }
-            ]
-        };
-    },
-
-    onShow : function() {
-        this._showToolbar();
-		this._fetchCollection();
-		if (window.shownOnce) {
-			this._showFooter();
-		}
-		window.shownOnce = true;
-    },
-
-    _showTable : function() {
-        this.currentView = new Backgrid.Grid({
-            collection : this.seriesCollection,
-            columns    : this.columns,
-            className  : 'table table-hover'
-        });
-
-        this._showPager();
-    	this._renderView();
-    },
-
-    _showList : function() {
-        //this.current = "list";
-        this.currentView = new ListCollectionView({
-            collection : this.seriesCollection
-        });
-
-        this._renderView();
-    },
-
-    _showPosters : function() {
-        this.currentView = new PosterCollectionView({
-            collection : this.seriesCollection
-        });
-
-        this._renderView();
-    },
-
-    _sort : function() {
-      console.warn("Sorting");
-    },
-
-    _renderView : function() {
-        if (MoviesCollection.length === 0) {
-            this.seriesRegion.show(new EmptyView());
-
-            this.toolbar.close();
-            this.toolbar2.close();
-        } else {
-            this.renderedOnce = true;
-            this.seriesRegion.show(this.currentView);
-			this.listenTo(this.currentView.collection, 'sync', function(eventName){
-				this._showPager();
-			});
-            this._showToolbar();
-        }
-    },
-
-	_fetchCollection : function() {
-		this.seriesCollection.fetch();
-	},
-
-    _setFilter : function(buttonContext) {
-        var mode = buttonContext.model.get('key');
-        this.seriesCollection.setFilterMode(mode);
-    },
-
-    _showToolbar : function() {
-        if (this.toolbar.currentView) {
-            return;
-        }
-
-        this.toolbar2.show(new ToolbarLayout({
-            right   : [
-                this.filteringOptions
-            ],
-            context : this
-        }));
-
-        this.toolbar.show(new ToolbarLayout({
-            right   : [
-                this.sortingOptions,
-                this.viewButtons
-            ],
-            left    : [
-                this.leftSideButtons
-            ],
-            context : this
-        }));
-    },
-
-    _showPager : function() {
-      var pager = new GridPager({
-          columns    : this.columns,
-          collection : this.seriesCollection,
-      });
-      var pagerTop = new GridPager({
-          columns    : this.columns,
-          collection : this.seriesCollection,
-      });
-      this.pager.show(pager);
-      this.pagerTop.show(pagerTop);
-    },
-
-    _showFooter : function() {
-        var footerModel = new FooterModel();
-        var movies = FullMovieCollection.models.length;
-        //instead of all the counters could do something like this with different query in the where...
-        //var releasedMovies = FullMovieCollection.where({ 'released' : this.model.get('released') });
-        //    releasedMovies.length 
-
-        var announced = 0;
-		var incinemas = 0;
-		var released = 0;
-
-    	var monitored = 0;
-
-		var downloaded =0;
-		var missingMonitored=0;
-		var missingNotMonitored=0;
-		var missingMonitoredNotAvailable=0;
-		var missingMonitoredAvailable=0;
-
-        var downloadedMonitored=0;
-		var downloadedNotMonitored=0;
-
-        _.each(FullMovieCollection.models, function(model) {
-
-        	if (model.get('status').toLowerCase() === 'released') {
-        		released++;
-	    	}
-	    	else if (model.get('status').toLowerCase() === 'incinemas') {
-            	incinemas++;
-        	}
-	    	else if (model.get('status').toLowerCase() === 'announced') {
-            	announced++;
-        	}
-
-        	if (model.get('monitored')) {
-            		monitored++;
-  			if (model.get('downloaded')) {
-				downloadedMonitored++;
-			}
-	    	}
-	    	else { //not monitored
-				if (model.get('downloaded')) {
-					downloadedNotMonitored++;
-				}
-				else { //missing
-					missingNotMonitored++;
-				}
-	    	}
-
-	    	if (model.get('downloaded')) {
-				downloaded++;
-	    	}
-        	else { //missing
-				if (!model.get('isAvailable')) {
-   					if (model.get('monitored')) {
-						missingMonitoredNotAvailable++;
-					}
-				}
-
-				if (model.get('monitored')) {
-		    		missingMonitored++;
-		    		if (model.get('isAvailable')) {
-		        		missingMonitoredAvailable++;
-		    		}
-				}
-        	}
-    	});
-
-        footerModel.set({
-            movies      				: movies,
-            announced   				: announced,
-	    	incinemas   				: incinemas,
-	    	released     				: released,
-            monitored   				: monitored,
-            downloaded  				: downloaded,
-			downloadedMonitored			: downloadedMonitored,
-	    	downloadedNotMonitored 		: downloadedNotMonitored,
-	    	missingMonitored 			: missingMonitored,
-            missingMonitoredAvailable   : missingMonitoredAvailable,
-	    	missingMonitoredNotAvailable 		: missingMonitoredNotAvailable,
-	    	missingNotMonitored 		: missingNotMonitored
-        });
-
-        this.footer.show(new FooterView({ model : footerModel }));
-    }
-});+var _ = require('underscore');
+var Marionette = require('marionette');
+var Backgrid = require('backgrid');
+var PosterCollectionView = require('./Posters/SeriesPostersCollectionView');
+var ListCollectionView = require('./Overview/SeriesOverviewCollectionView');
+var EmptyView = require('./EmptyView');
+var MoviesCollection = require('../MoviesCollection');
+
+var FullMovieCollection = require('../FullMovieCollection');
+var InCinemasCell = require('../../Cells/InCinemasCell');
+
+var RelativeDateCell = require('../../Cells/RelativeDateCell');
+
+var MovieTitleCell = require('../../Cells/MovieTitleCell');
+var TemplatedCell = require('../../Cells/TemplatedCell');
+var ProfileCell = require('../../Cells/ProfileCell');
+var MovieLinksCell = require('../../Cells/MovieLinksCell');
+var MovieActionCell = require('../../Cells/MovieActionCell');
+var MovieStatusCell = require('../../Cells/MovieStatusCell');
+var MovieDownloadStatusCell = require('../../Cells/MovieDownloadStatusCell');
+var DownloadedQualityCell = require('../../Cells/DownloadedQualityCell');
+var FooterView = require('./FooterView');
+var GridPager = require('../../Shared/Grid/Pager');
+var FooterModel = require('./FooterModel');
+var ToolbarLayout = require('../../Shared/Toolbar/ToolbarLayout');
+require('../../Mixins/backbone.signalr.mixin');
+
+//var MoviesCollectionClient = require('../MoviesCollectionClient');
+
+
+//this variable prevents double fetching the FullMovieCollection on first load
+//var shownOnce = false;
+//require('../Globals');
+window.shownOnce = false;
+module.exports = Marionette.Layout.extend({
+    template : 'Movies/Index/MoviesIndexLayoutTemplate',
+
+    regions : {
+        seriesRegion : '#x-series',
+        toolbar      : '#x-toolbar',
+        toolbar2     : '#x-toolbar2',
+        footer       : '#x-series-footer',
+        pager : "#x-movie-pager",
+        pagerTop : "#x-movie-pager-top"
+    },
+
+    columns : [
+        {
+            name  : 'status',
+            label : '',
+            cell  : MovieStatusCell
+        },
+        {
+            name      : 'title',
+            label     : 'Title',
+            cell      : MovieTitleCell,
+            cellValue : 'this',
+        },
+        {
+            name  : 'added',
+            label : 'Date Added',
+            cell  : RelativeDateCell
+        },        
+        {
+          name : "downloadedQuality",
+          label : "Downloaded",
+          cell : DownloadedQualityCell,
+          sortable : true
+        },
+        {
+            name  : 'profileId',
+            label : 'Profile',
+            cell  : ProfileCell
+        },
+        {
+            name  : 'inCinemas',
+            label : 'In Cinemas',
+            cell  : RelativeDateCell
+        },
+        {
+            name      : 'this',
+            label     : 'Links',
+            cell      : MovieLinksCell,
+            className : "movie-links-cell",
+            sortable : false,
+        },
+        {
+          name        : "this",
+          label       : "Status",
+          cell        : MovieDownloadStatusCell,
+          sortable : false,
+          sortValue : function(m, k) {
+            if (m.get("downloaded")) {
+              return -1;
+            }
+            return 0;
+          }
+        },
+        {
+            name     : 'this',
+            label    : '',
+            sortable : false,
+            cell     : MovieActionCell
+        }
+    ],
+
+    leftSideButtons : {
+        type       : 'default',
+        storeState : false,
+        collapse   : true,
+        items      : [
+            {
+                title : 'Add Movie',
+                icon  : 'icon-sonarr-add',
+                route : 'addmovies'
+            },
+            {
+                title : 'Movie Editor',
+                icon  : 'icon-sonarr-edit',
+                route : 'movieeditor'
+            },
+            {
+                title        : 'RSS Sync',
+                icon         : 'icon-sonarr-rss',
+                command      : 'rsssync',
+                errorMessage : 'RSS Sync Failed!'
+            },
+            {
+                title          : 'Update Library',
+                icon           : 'icon-sonarr-refresh',
+                command        : 'refreshmovie',
+                successMessage : 'Library was updated!',
+                errorMessage   : 'Library update failed!'
+            }
+        ]
+    },
+
+    initialize : function() {
+    	//this variable prevents us from showing the list before seriesCollection has been fetched the first time
+        this.seriesCollection = MoviesCollection;//.clone();
+        this.seriesCollection.bindSignalR();
+
+	    this.listenTo(FullMovieCollection, 'sync', function() {
+			this._showFooter();
+		});
+
+        this.listenTo(this.seriesCollection, 'sync', function(model, collection, options) {
+            this._renderView();
+			//MoviesCollectionClient.fetch();
+        });
+        this.listenTo(this.seriesCollection, "change", function(model) {
+			if (model.get('saved'))	{
+				model.set('saved', false);
+				this.seriesCollection.fetch();
+				//FullMovieCollection.fetch({reset : true });
+				//this._showFooter();
+				var m = FullMovieCollection.findWhere( { tmdbId : model.get('tmdbId') });
+				m.set('monitored', model.get('monitored'));
+				m.set('minimumAvailability', model.get('minimumAvailability'));
+				m.set( {profileId : model.get('profileId') } );
+
+				this._showFooter();
+			}
+		});
+
+
+        this.listenTo(this.seriesCollection, 'remove', function(model, collection, options) {
+			if (model.get('deleted')) {
+				this.seriesCollection.fetch(); //need to do this so that the page shows a full page and the 'total records' number is updated
+				//FullMovieCollection.fetch({reset : true}); //need to do this to update the footer
+				FullMovieCollection.remove(model);
+				this._showFooter();
+			}
+
+        });
+
+        this.sortingOptions = {
+            type           : 'sorting',
+            storeState     : false,
+            viewCollection : this.seriesCollection,
+            callback : this._sort,
+            items          : [
+                {
+                    title : 'Title',
+                    name  : 'title'
+                },
+                {
+                    title: 'Downloaded',
+                    name: 'downloadedQuality'
+                },
+                {
+                    title : 'Profile',
+                    name  : 'profileId'
+                },
+                {
+                    title : 'In Cinemas',
+                    name  : 'inCinemas'
+                },
+                /*{
+                  title : "Status",
+                  name : "status",
+                }*/
+            ]
+        };
+
+        this.filteringOptions = {
+            type          : 'radio',
+            storeState    : true,
+            menuKey       : 'series.filterMode',
+            defaultAction : 'all',
+            items         : [
+                {
+                    key      : 'all',
+                    title    : '',
+                    tooltip  : 'All',
+                    icon     : 'icon-sonarr-all',
+                    callback : this._setFilter
+                },
+                {
+                    key      : 'monitored',
+                    title    : '',
+                    tooltip  : 'Monitored Only',
+                    icon     : 'icon-sonarr-monitored',
+                    callback : this._setFilter
+                },
+                {
+                    key      : 'missing',
+                    title    : '',
+                    tooltip  : 'Missing Only',
+                    icon     : 'icon-sonarr-missing',
+                    callback : this._setFilter
+                },
+                {
+                    key      : 'released',
+                    title    : '',
+                    tooltip  : 'Released',
+                    icon     : 'icon-sonarr-movie-released',
+                    callback : this._setFilter
+                },
+                {
+                    key      : 'announced',
+                    title    : '',
+                    tooltip  : 'Announced',
+                    icon     : 'icon-sonarr-movie-announced',
+                    callback : this._setFilter
+                },
+                {
+                    key      : 'cinemas',
+                    title    : '',
+                    tooltip  : 'In Cinemas',
+                    icon     : 'icon-sonarr-movie-cinemas',
+                    callback : this._setFilter
+                }
+            ]
+        };
+
+        this.viewButtons = {
+            type          : 'radio',
+            storeState    : true,
+            menuKey       : 'seriesViewMode',
+            defaultAction : 'listView',
+            items         : [
+                {
+                    key      : 'posterView',
+                    title    : '',
+                    tooltip  : 'Posters',
+                    icon     : 'icon-sonarr-view-poster',
+                    callback : this._showPosters
+                },
+                {
+                    key      : 'listView',
+                    title    : '',
+                    tooltip  : 'Overview List',
+                    icon     : 'icon-sonarr-view-list',
+                    callback : this._showList
+                },
+                {
+                    key      : 'tableView',
+                    title    : '',
+                    tooltip  : 'Table',
+                    icon     : 'icon-sonarr-view-table',
+                    callback : this._showTable
+                }
+            ]
+        };
+    },
+
+    onShow : function() {
+        this._showToolbar();
+		this._fetchCollection();
+		if (window.shownOnce) {
+			this._showFooter();
+		}
+		window.shownOnce = true;
+    },
+
+    _showTable : function() {
+        this.currentView = new Backgrid.Grid({
+            collection : this.seriesCollection,
+            columns    : this.columns,
+            className  : 'table table-hover'
+        });
+
+        this._showPager();
+    	this._renderView();
+    },
+
+    _showList : function() {
+        //this.current = "list";
+        this.currentView = new ListCollectionView({
+            collection : this.seriesCollection
+        });
+
+        this._renderView();
+    },
+
+    _showPosters : function() {
+        this.currentView = new PosterCollectionView({
+            collection : this.seriesCollection
+        });
+
+        this._renderView();
+    },
+
+    _sort : function() {
+      console.warn("Sorting");
+    },
+
+    _renderView : function() {
+        if (MoviesCollection.length === 0) {
+            this.seriesRegion.show(new EmptyView());
+
+            this.toolbar.close();
+            this.toolbar2.close();
+        } else {
+            this.renderedOnce = true;
+            this.seriesRegion.show(this.currentView);
+			this.listenTo(this.currentView.collection, 'sync', function(eventName){
+				this._showPager();
+			});
+            this._showToolbar();
+        }
+    },
+
+	_fetchCollection : function() {
+		this.seriesCollection.fetch();
+	},
+
+    _setFilter : function(buttonContext) {
+        var mode = buttonContext.model.get('key');
+        this.seriesCollection.setFilterMode(mode);
+    },
+
+    _showToolbar : function() {
+        if (this.toolbar.currentView) {
+            return;
+        }
+
+        this.toolbar2.show(new ToolbarLayout({
+            right   : [
+                this.filteringOptions
+            ],
+            context : this
+        }));
+
+        this.toolbar.show(new ToolbarLayout({
+            right   : [
+                this.sortingOptions,
+                this.viewButtons
+            ],
+            left    : [
+                this.leftSideButtons
+            ],
+            context : this
+        }));
+    },
+
+    _showPager : function() {
+      var pager = new GridPager({
+          columns    : this.columns,
+          collection : this.seriesCollection,
+      });
+      var pagerTop = new GridPager({
+          columns    : this.columns,
+          collection : this.seriesCollection,
+      });
+      this.pager.show(pager);
+      this.pagerTop.show(pagerTop);
+    },
+
+    _showFooter : function() {
+        var footerModel = new FooterModel();
+        var movies = FullMovieCollection.models.length;
+        //instead of all the counters could do something like this with different query in the where...
+        //var releasedMovies = FullMovieCollection.where({ 'released' : this.model.get('released') });
+        //    releasedMovies.length 
+
+        var announced = 0;
+		var incinemas = 0;
+		var released = 0;
+
+    	var monitored = 0;
+
+		var downloaded =0;
+		var missingMonitored=0;
+		var missingNotMonitored=0;
+		var missingMonitoredNotAvailable=0;
+		var missingMonitoredAvailable=0;
+
+        var downloadedMonitored=0;
+		var downloadedNotMonitored=0;
+
+        _.each(FullMovieCollection.models, function(model) {
+
+        	if (model.get('status').toLowerCase() === 'released') {
+        		released++;
+	    	}
+	    	else if (model.get('status').toLowerCase() === 'incinemas') {
+            	incinemas++;
+        	}
+	    	else if (model.get('status').toLowerCase() === 'announced') {
+            	announced++;
+        	}
+
+        	if (model.get('monitored')) {
+            		monitored++;
+  			if (model.get('downloaded')) {
+				downloadedMonitored++;
+			}
+	    	}
+	    	else { //not monitored
+				if (model.get('downloaded')) {
+					downloadedNotMonitored++;
+				}
+				else { //missing
+					missingNotMonitored++;
+				}
+	    	}
+
+	    	if (model.get('downloaded')) {
+				downloaded++;
+	    	}
+        	else { //missing
+				if (!model.get('isAvailable')) {
+   					if (model.get('monitored')) {
+						missingMonitoredNotAvailable++;
+					}
+				}
+
+				if (model.get('monitored')) {
+		    		missingMonitored++;
+		    		if (model.get('isAvailable')) {
+		        		missingMonitoredAvailable++;
+		    		}
+				}
+        	}
+    	});
+
+        footerModel.set({
+            movies      				: movies,
+            announced   				: announced,
+	    	incinemas   				: incinemas,
+	    	released     				: released,
+            monitored   				: monitored,
+            downloaded  				: downloaded,
+			downloadedMonitored			: downloadedMonitored,
+	    	downloadedNotMonitored 		: downloadedNotMonitored,
+	    	missingMonitored 			: missingMonitored,
+            missingMonitoredAvailable   : missingMonitoredAvailable,
+	    	missingMonitoredNotAvailable 		: missingMonitoredNotAvailable,
+	    	missingNotMonitored 		: missingNotMonitored
+        });
+
+        this.footer.show(new FooterView({ model : footerModel }));
+    }
+});
var NzbDroneController = require('../Shared/NzbDroneController');
var AppLayout = require('../AppLayout');
var MoviesCollection = require('./MoviesCollection');
var FullMovieCollection = require("./FullMovieCollection");
var MoviesIndexLayout = require('./Index/MoviesIndexLayout');
var MoviesDetailsLayout = require('./Details/MoviesDetailsLayout');

module.exports = NzbDroneController.extend({
		_originalInit : NzbDroneController.prototype.initialize,

		initialize : function() {
				this.route('', this.series);
				this.route('movies', this.series);
				this.route('movies/:query', this.seriesDetails);

				this._originalInit.apply(this, arguments);
		},

		series : function() {
				this.setTitle('Movies');
				this.showMainRegion(new MoviesIndexLayout());
		},

		seriesDetails : function(query) {
<<<<<<< HEAD
				var series = FullMovieCollection.where({ titleSlug : query });
				if (series.length !== 0) {
						var targetMovie = series[0];
						console.log(AppLayout.mainRegion);

						this.setTitle(targetMovie.get('title'));
						//this.showNotFound();
						//this.showMainRegion(new SeriesDetailsLayout({model : targetMovie}));
						this.showMainRegion(new MoviesDetailsLayout({ model : targetMovie }));
				} else {
						this.showNotFound();
				}
=======
			if(MoviesCollectionClient.fullCollection.length > 0) {
				this._renderMovieDetails(query);
			} else {
				this.listenTo(MoviesCollectionClient, 'sync', function(model, options) {
					this._renderMovieDetails(query);
				});
			}
		},


		_renderMovieDetails: function(query) {
			var movies = MoviesCollectionClient.fullCollection.where({ titleSlug : query });
			if (movies.length !== 0) {
					var targetMovie = movies[0];

					this.setTitle(targetMovie.get('title'));
					this.showMainRegion(new MoviesDetailsLayout({ model : targetMovie }));
			} else {
					this.showNotFound();
			}
>>>>>>> 349dd121
		}
});<|MERGE_RESOLUTION|>--- conflicted
+++ resolved
@@ -22,24 +22,11 @@
 		},
 
 		seriesDetails : function(query) {
-<<<<<<< HEAD
-				var series = FullMovieCollection.where({ titleSlug : query });
-				if (series.length !== 0) {
-						var targetMovie = series[0];
-						console.log(AppLayout.mainRegion);
 
-						this.setTitle(targetMovie.get('title'));
-						//this.showNotFound();
-						//this.showMainRegion(new SeriesDetailsLayout({model : targetMovie}));
-						this.showMainRegion(new MoviesDetailsLayout({ model : targetMovie }));
-				} else {
-						this.showNotFound();
-				}
-=======
-			if(MoviesCollectionClient.fullCollection.length > 0) {
+			if(FullMovieCollection.length > 0) {
 				this._renderMovieDetails(query);
 			} else {
-				this.listenTo(MoviesCollectionClient, 'sync', function(model, options) {
+				this.listenTo(FullMovieCollection, 'sync', function(model, options) {
 					this._renderMovieDetails(query);
 				});
 			}
@@ -47,7 +34,7 @@
 
 
 		_renderMovieDetails: function(query) {
-			var movies = MoviesCollectionClient.fullCollection.where({ titleSlug : query });
+			var movies = FullMovieCollection.where({ titleSlug : query });
 			if (movies.length !== 0) {
 					var targetMovie = movies[0];
 
@@ -56,6 +43,5 @@
 			} else {
 					this.showNotFound();
 			}
->>>>>>> 349dd121
 		}
 });
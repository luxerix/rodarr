--- conflicted
+++ resolved
@@ -10,168 +10,9 @@
 require('../Mixins/backbone.signalr.mixin');
 
 var Collection = PageableCollection.extend({
-<<<<<<< HEAD
 		url       : window.NzbDrone.ApiRoot + '/movie',
 		model     : MovieModel,
 		tableName : 'movie',
-
-		state : {
-				sortKey            : 'sortTitle',
-				order              : 1,
-				pageSize           : 100000,
-				secondarySortKey   : 'sortTitle',
-				secondarySortOrder : -1
-		},
-
-		mode : 'client',
-
-		save : function() {
-				var self = this;
-
-				var proxy = _.extend(new Backbone.Model(), {
-						id : '',
-
-						url : self.url + '/editor',
-
-						toJSON : function() {
-								return self.filter(function(model) {
-										return model.edited;
-								});
-						}
-				});
-
-				this.listenTo(proxy, 'sync', function(proxyModel, models) {
-						this.add(models, { merge : true });
-						this.trigger('save', this);
-				});
-
-				return proxy.save();
-		},
-
-		importFromList : function(models) {
-			var self = this;
-
-			var proxy = _.extend(new Backbone.Model(), {
-				id : "",
-
-				url : self.url + "/import",
-
-				toJSON : function() {
-					return models;
-				}
-			});
-
-			this.listenTo(proxy, "sync", function(proxyModel, models) {
-				this.add(models, { merge : true});
-				this.trigger("save", this);
-			});
-
-			return proxy.save();
-		},
-
-		filterModes : {
-				'all'        : [
-						null,
-						null
-				],
-				'continuing' : [
-						'status',
-						'continuing'
-				],
-				'ended'      : [
-						'status',
-						'ended'
-				],
-				'monitored'  : [
-						'monitored',
-						true
-				],
-				'missing'  : [
-						'downloaded',
-						false
-				]
-		},
-
-		sortMappings : {
-				title : {
-						sortKey : 'sortTitle'
-				},
-				statusWeight : {
-					sortValue : function(model, attr) {
-						if (model.getStatus() == "released") {
-							return 1;
-						}
-						if (model.getStatus() == "inCinemas") {
-							return 0;
-						}
-						return -1;
-					}
-				},
-				downloadedQuality : {
-					sortValue : function(model, attr) {
-						if (model.get("movieFile")) {
-							return 1000-model.get("movieFile").quality.quality.id;
-						}
-
-						return -1;
-					}
-				},
-				nextAiring : {
-						sortValue : function(model, attr, order) {
-								var nextAiring = model.get(attr);
-
-								if (nextAiring) {
-										return moment(nextAiring).unix();
-								}
-
-								if (order === 1) {
-										return 0;
-								}
-
-								return Number.MAX_VALUE;
-						}
-				},
-				status: {
-					sortValue : function(model, attr) {
-						debugger;
-						if (model.get("downloaded")) {
-							return -1;
-						}
-						return 0;
-					}
-				},
-				percentOfEpisodes : {
-						sortValue : function(model, attr) {
-								var percentOfEpisodes = model.get(attr);
-								var episodeCount = model.get('episodeCount');
-
-								return percentOfEpisodes + episodeCount / 1000000;
-						}
-				},
-				inCinemas : {
-
-					sortValue : function(model, attr) {
-						var monthNames = ["January", "February", "March", "April", "May", "June",
-						"July", "August", "September", "October", "November", "December"
-					];
-						if (model.get("inCinemas")) {
-							return model.get("inCinemas");
-						}
-						return "2100-01-01";
-					}
-				},
-				path : {
-						sortValue : function(model) {
-								var path = model.get('path');
-
-								return path.toLowerCase();
-						}
-				}
-		}
-=======
-    url       : window.NzbDrone.ApiRoot + '/movie',
-    model     : MovieModel,
-    tableName : 'movie',
 
     state : {
         sortKey            : 'sortTitle',
@@ -181,30 +22,30 @@
         secondarySortOrder : -1
     },
 
-    mode : 'client',
-
-    save : function() {
-        var self = this;
-
-        var proxy = _.extend(new Backbone.Model(), {
-            id : '',
-
-            url : self.url + '/editor',
-
-            toJSON : function() {
-                return self.filter(function(model) {
-                    return model.edited;
-                });
-            }
-        });
-
-        this.listenTo(proxy, 'sync', function(proxyModel, models) {
-            this.add(models, { merge : true });
-            this.trigger('save', this);
-        });
-
-        return proxy.save();
-    },
+		mode : 'client',
+
+		save : function() {
+				var self = this;
+
+				var proxy = _.extend(new Backbone.Model(), {
+						id : '',
+
+						url : self.url + '/editor',
+
+						toJSON : function() {
+								return self.filter(function(model) {
+										return model.edited;
+								});
+						}
+				});
+
+				this.listenTo(proxy, 'sync', function(proxyModel, models) {
+						this.add(models, { merge : true });
+						this.trigger('save', this);
+				});
+
+				return proxy.save();
+		},
 
     filterModes : {
         'all'        : [
@@ -244,83 +85,126 @@
         ]
     },
 
-    sortMappings : {
-        title : {
-            sortKey : 'sortTitle'
-        },
-        statusWeight : {
-          sortValue : function(model, attr) {
-            if (model.getStatus() == "released") {
-              return 1;
-            }
-            if (model.getStatus() == "inCinemas") {
-              return 0;
-            }
-            return -1;
-          }
-        },
-        downloadedQuality : {
-          sortValue : function(model, attr) {
-            if (model.get("movieFile")) {
-              return 1000-model.get("movieFile").quality.quality.id;
-            }
-
-            return -1;
-          }
-        },
-        nextAiring : {
-            sortValue : function(model, attr, order) {
-                var nextAiring = model.get(attr);
-
-                if (nextAiring) {
-                    return moment(nextAiring).unix();
-                }
-
-                if (order === 1) {
-                    return 0;
-                }
-
-                return Number.MAX_VALUE;
-            }
-        },
-        status: {
-          sortValue : function(model, attr) {
-            debugger;
-            if (model.get("downloaded")) {
-              return -1;
-            }
-            return 0;
-          }
-        },
-        percentOfEpisodes : {
-            sortValue : function(model, attr) {
-                var percentOfEpisodes = model.get(attr);
-                var episodeCount = model.get('episodeCount');
-
-                return percentOfEpisodes + episodeCount / 1000000;
-            }
-        },
-        inCinemas : {
-
-          sortValue : function(model, attr) {
-            var monthNames = ["January", "February", "March", "April", "May", "June",
-            "July", "August", "September", "October", "November", "December"
-          ];
-            if (model.get("inCinemas")) {
-              return model.get("inCinemas");
-            }
-            return "2100-01-01";
-          }
-        },
-        path : {
-            sortValue : function(model) {
-                var path = model.get('path');
-
-                return path.toLowerCase();
-            }
-        }
-    }
->>>>>>> 2bda0f70
+		importFromList : function(models) {
+			var self = this;
+
+			var proxy = _.extend(new Backbone.Model(), {
+				id : "",
+
+				url : self.url + "/import",
+
+				toJSON : function() {
+					return models;
+				}
+			});
+
+			this.listenTo(proxy, "sync", function(proxyModel, models) {
+				this.add(models, { merge : true});
+				this.trigger("save", this);
+			});
+
+			return proxy.save();
+		},
+
+		filterModes : {
+				'all'        : [
+						null,
+						null
+				],
+				'continuing' : [
+						'status',
+						'continuing'
+				],
+				'ended'      : [
+						'status',
+						'ended'
+				],
+				'monitored'  : [
+						'monitored',
+						true
+				],
+				'missing'  : [
+						'downloaded',
+						false
+				]
+		},
+
+		sortMappings : {
+				title : {
+						sortKey : 'sortTitle'
+				},
+				statusWeight : {
+					sortValue : function(model, attr) {
+						if (model.getStatus() == "released") {
+							return 1;
+						}
+						if (model.getStatus() == "inCinemas") {
+							return 0;
+						}
+						return -1;
+					}
+				},
+				downloadedQuality : {
+					sortValue : function(model, attr) {
+						if (model.get("movieFile")) {
+							return 1000-model.get("movieFile").quality.quality.id;
+						}
+
+						return -1;
+					}
+				},
+				nextAiring : {
+						sortValue : function(model, attr, order) {
+								var nextAiring = model.get(attr);
+
+								if (nextAiring) {
+										return moment(nextAiring).unix();
+								}
+
+								if (order === 1) {
+										return 0;
+								}
+
+								return Number.MAX_VALUE;
+						}
+				},
+				status: {
+					sortValue : function(model, attr) {
+						debugger;
+						if (model.get("downloaded")) {
+							return -1;
+						}
+						return 0;
+					}
+				},
+				percentOfEpisodes : {
+						sortValue : function(model, attr) {
+								var percentOfEpisodes = model.get(attr);
+								var episodeCount = model.get('episodeCount');
+
+								return percentOfEpisodes + episodeCount / 1000000;
+						}
+				},
+				inCinemas : {
+
+					sortValue : function(model, attr) {
+						var monthNames = ["January", "February", "March", "April", "May", "June",
+						"July", "August", "September", "October", "November", "December"
+					];
+						if (model.get("inCinemas")) {
+							return model.get("inCinemas");
+						}
+						return "2100-01-01";
+					}
+				},
+				path : {
+						sortValue : function(model) {
+								var path = model.get('path');
+
+								return path.toLowerCase();
+						}
+				}
+		}
 });
 
 Collection = AsFilteredCollection.call(Collection);

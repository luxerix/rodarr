﻿using System;
using System.Collections.Generic;
using System.IO;
using System.Linq;
using System.Text.RegularExpressions;
using Ninject;
using NLog;
using NzbDrone.Core.Helpers;
using NzbDrone.Core.Providers.Core;
using NzbDrone.Core.Repository;
using PetaPoco;
using TvdbLib.Data;

namespace NzbDrone.Core.Providers
{
    public class SeriesProvider
    {
        private static readonly Logger Logger = LogManager.GetCurrentClassLogger();
        private readonly ConfigProvider _configProvider;
        private readonly TvDbProvider _tvDbProvider;
<<<<<<< HEAD
        private readonly IDatabase _database;
        private readonly QualityProvider _qualityProvider;

        [Inject]
        public SeriesProvider(ConfigProvider configProviderProvider, TvDbProvider tvDbProviderProvider, IDatabase database, QualityProvider qualityProvider)
=======
        private readonly SceneNameMappingProvider _sceneNameMappingProvider;

        public SeriesProvider(ConfigProvider configProviderProvider, IRepository repository,
                                TvDbProvider tvDbProviderProvider, SceneNameMappingProvider sceneNameMappingProvider)
>>>>>>> 93340f7d
        {
            _configProvider = configProviderProvider;
            _tvDbProvider = tvDbProviderProvider;
<<<<<<< HEAD
            _database = database;
            _qualityProvider = qualityProvider;
=======
            _sceneNameMappingProvider = sceneNameMappingProvider;
>>>>>>> 93340f7d
        }

        public SeriesProvider()
        {
        }

        public virtual IList<Series> GetAllSeries()
        {
            var series = _database.Fetch<Series>();
            series.ForEach(c => c.QualityProfile = _qualityProvider.Find(c.QualityProfileId));
            return series;
        }

        public virtual Series GetSeries(int seriesId)
        {
            return _database.Single<Series>("WHERE seriesId= @0", seriesId);
        }

        /// <summary>
        ///   Determines if a series is being actively watched.
        /// </summary>
        /// <param name = "id">The TVDB ID of the series</param>
        /// <returns>Whether or not the show is monitored</returns>
        public virtual bool IsMonitored(long id)
        {
            return GetAllSeries().Any(c => c.SeriesId == id && c.Monitored);
        }

        public virtual TvdbSeries MapPathToSeries(string path)
        {
            var seriesPath = new DirectoryInfo(path);
            var searchResults = _tvDbProvider.GetSeries(seriesPath.Name);

            if (searchResults == null)
                return null;

            return _tvDbProvider.GetSeries(searchResults.Id, false);
        }

        public virtual Series UpdateSeriesInfo(int seriesId)
        {
            var tvDbSeries = _tvDbProvider.GetSeries(seriesId, true);
            var series = GetSeries(seriesId);

            series.SeriesId = tvDbSeries.Id;
            series.Title = tvDbSeries.SeriesName;
            series.AirTimes = CleanAirsTime(tvDbSeries.AirsTime);
            series.AirsDayOfWeek = tvDbSeries.AirsDayOfWeek;
            series.Overview = tvDbSeries.Overview;
            series.Status = tvDbSeries.Status;
            series.Language = tvDbSeries.Language != null ? tvDbSeries.Language.Abbriviation : string.Empty;
            series.CleanTitle = Parser.NormalizeTitle(tvDbSeries.SeriesName);
            series.LastInfoSync = DateTime.Now;

            UpdateSeries(series);
            return series;
        }

        public virtual void AddSeries(string path, int tvDbSeriesId, int qualityProfileId)
        {
            Logger.Info("Adding Series [{0}] Path: [{1}]", tvDbSeriesId, path);

            var repoSeries = new Series();
            repoSeries.SeriesId = tvDbSeriesId;
            repoSeries.Path = path;
            repoSeries.Monitored = true; //New shows should be monitored
            repoSeries.QualityProfileId = qualityProfileId;
            if (qualityProfileId == 0)
                repoSeries.QualityProfileId = Convert.ToInt32(_configProvider.GetValue("DefaultQualityProfile", "1"));

            repoSeries.SeasonFolder = _configProvider.UseSeasonFolder;

            _database.Insert(repoSeries);
        }

        public virtual Series FindSeries(string title)
        {
            var normalizeTitle = Parser.NormalizeTitle(title);

            var seriesId = _sceneNameMappingProvider.GetSeriesId(normalizeTitle);
            if (seriesId != null)
            {
                return GetSeries(seriesId.Value);
            }

            return _database.Single<Series>("WHERE CleanTitle = @0", normalizeTitle);
        }

        public virtual void UpdateSeries(Series series)
        {
            _database.Update(series);
        }

        public virtual void DeleteSeries(int seriesId)
        {
            var series = GetSeries(seriesId);
            Logger.Warn("Deleting Series [{0}]", series.Title);

            using (var tran = _database.GetTransaction())
            {
                //Delete History, Files, Episodes, Seasons then the Series

                Logger.Debug("Deleting History Items from DB for Series: {0}", series.Title);
                _database.Delete<History>("WHERE SeriesId=@0", seriesId);

                Logger.Debug("Deleting EpisodeFiles from DB for Series: {0}", series.Title);
                _database.Delete<EpisodeFile>("WHERE SeriesId=@0", seriesId);

                Logger.Debug("Deleting Episodes from DB for Series: {0}", series.Title);
                _database.Delete<Episode>("WHERE SeriesId=@0", seriesId);

                Logger.Debug("Deleting Series from DB {0}", series.Title);
                _database.Delete<Series>("WHERE SeriesId=@0", seriesId);

                Logger.Info("Successfully deleted Series [{0}]", series.Title);

                tran.Complete();
            }
        }

        public virtual bool SeriesPathExists(string cleanPath)
        {
            if (GetAllSeries().Any(s => s.Path == cleanPath))
                return true;

            return false;
        }

        /// <summary>
        ///   Cleans up the AirsTime Component from TheTVDB since it can be garbage that comes in.
        /// </summary>
        /// <param name = "input">The TVDB AirsTime</param>
        /// <returns>String that contains the AirTimes</returns>
        private string CleanAirsTime(string inputTime)
        {
            Regex timeRegex = new Regex(@"^(?<time>\d+:?\d*)\W*(?<meridiem>am|pm)?", RegexOptions.IgnoreCase | RegexOptions.Compiled);

            var match = timeRegex.Match(inputTime);
            var time = match.Groups["time"].Value;
            var meridiem = match.Groups["meridiem"].Value;

            //Lets assume that a string that doesn't contain a Merideim is aired at night... So we'll add it
            if (String.IsNullOrEmpty(meridiem))
                meridiem = "PM";

            if (String.IsNullOrEmpty(time))
                return String.Empty;

            var dateTime = DateTime.Parse(time + " " + meridiem.ToUpper());
            return dateTime.ToString("hh:mm tt");
        }
    }
}<|MERGE_RESOLUTION|>--- conflicted
+++ resolved
@@ -3,9 +3,7 @@
 using System.IO;
 using System.Linq;
 using System.Text.RegularExpressions;
-using Ninject;
 using NLog;
-using NzbDrone.Core.Helpers;
 using NzbDrone.Core.Providers.Core;
 using NzbDrone.Core.Repository;
 using PetaPoco;
@@ -18,27 +16,20 @@
         private static readonly Logger Logger = LogManager.GetCurrentClassLogger();
         private readonly ConfigProvider _configProvider;
         private readonly TvDbProvider _tvDbProvider;
-<<<<<<< HEAD
+        private readonly SceneNameMappingProvider _sceneNameMappingProvider;
         private readonly IDatabase _database;
         private readonly QualityProvider _qualityProvider;
+        private static readonly Regex TimeRegex = new Regex(@"^(?<time>\d+:?\d*)\W*(?<meridiem>am|pm)?", RegexOptions.IgnoreCase | RegexOptions.Compiled);
 
-        [Inject]
-        public SeriesProvider(ConfigProvider configProviderProvider, TvDbProvider tvDbProviderProvider, IDatabase database, QualityProvider qualityProvider)
-=======
-        private readonly SceneNameMappingProvider _sceneNameMappingProvider;
-
-        public SeriesProvider(ConfigProvider configProviderProvider, IRepository repository,
+        public SeriesProvider(IDatabase database, ConfigProvider configProviderProvider, QualityProvider qualityProvider,
                                 TvDbProvider tvDbProviderProvider, SceneNameMappingProvider sceneNameMappingProvider)
->>>>>>> 93340f7d
         {
+            _database = database;
             _configProvider = configProviderProvider;
             _tvDbProvider = tvDbProviderProvider;
-<<<<<<< HEAD
-            _database = database;
+            _sceneNameMappingProvider = sceneNameMappingProvider;
+
             _qualityProvider = qualityProvider;
-=======
-            _sceneNameMappingProvider = sceneNameMappingProvider;
->>>>>>> 93340f7d
         }
 
         public SeriesProvider()
@@ -170,13 +161,11 @@
         /// <summary>
         ///   Cleans up the AirsTime Component from TheTVDB since it can be garbage that comes in.
         /// </summary>
-        /// <param name = "input">The TVDB AirsTime</param>
+        /// <param name = "rawTime">The TVDB AirsTime</param>
         /// <returns>String that contains the AirTimes</returns>
-        private string CleanAirsTime(string inputTime)
+        private static string CleanAirsTime(string rawTime)
         {
-            Regex timeRegex = new Regex(@"^(?<time>\d+:?\d*)\W*(?<meridiem>am|pm)?", RegexOptions.IgnoreCase | RegexOptions.Compiled);
-
-            var match = timeRegex.Match(inputTime);
+            var match = TimeRegex.Match(rawTime);
             var time = match.Groups["time"].Value;
             var meridiem = match.Groups["meridiem"].Value;
 
